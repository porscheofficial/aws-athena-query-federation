<?xml version="1.0" encoding="utf-8"?>
<project xmlns="http://maven.apache.org/POM/4.0.0" xmlns:xsi="http://www.w3.org/2001/XMLSchema-instance" xsi:schemaLocation="http://maven.apache.org/POM/4.0.0 http://maven.apache.org/xsd/maven-4.0.0.xsd">
    <name>Amazon Athena CloudWatch Connector</name>
    <parent>
        <artifactId>aws-athena-query-federation</artifactId>
        <groupId>com.amazonaws</groupId>
<<<<<<< HEAD
        <version>2025.22.1</version>
    </parent>
    <modelVersion>4.0.0</modelVersion>
    <artifactId>athena-cloudwatch</artifactId>
    <version>2025.22.1</version>
=======
        <version>2025.31.1</version>
    </parent>
    <modelVersion>4.0.0</modelVersion>
    <artifactId>athena-cloudwatch</artifactId>
    <version>2025.31.1</version>
>>>>>>> e261e2c1
    <dependencies>
        <dependency>
            <groupId>com.amazonaws</groupId>
            <artifactId>aws-athena-federation-sdk</artifactId>
<<<<<<< HEAD
            <version>2025.22.1</version>
=======
            <version>2025.31.1</version>
>>>>>>> e261e2c1
            <classifier>withdep</classifier>
        </dependency>
        <dependency>
            <groupId>com.amazonaws</groupId>
            <artifactId>athena-federation-integ-test</artifactId>
<<<<<<< HEAD
            <version>2025.22.1</version>
=======
            <version>2025.31.1</version>
>>>>>>> e261e2c1
            <scope>test</scope>
        </dependency>
        <!-- https://mvnrepository.com/artifact/software.amazon.awscdk/logs -->
        <dependency>
            <groupId>software.amazon.awscdk</groupId>
            <artifactId>logs</artifactId>
            <version>${aws-cdk.version}</version>
            <scope>test</scope>
        </dependency>
        <dependency>
            <groupId>software.amazon.awssdk</groupId>
            <artifactId>cloudwatchlogs</artifactId>
            <version>2.32.4</version>
            <exclusions>
                <!-- replaced with jcl-over-slf4j -->
                <exclusion>
                    <groupId>commons-logging</groupId>
                    <artifactId>commons-logging</artifactId>
                </exclusion>
                <exclusion>
                    <groupId>software.amazon.awssdk</groupId>
                    <artifactId>netty-nio-client</artifactId>
                </exclusion>
            </exclusions>
        </dependency>
        <dependency>
            <groupId>software.amazon.awssdk</groupId>
            <artifactId>cloudwatch</artifactId>
            <version>${aws-sdk-v2.version}</version>
            <exclusions>
                <!-- replaced with jcl-over-slf4j -->
                <exclusion>
                    <groupId>commons-logging</groupId>
                    <artifactId>commons-logging</artifactId>
                </exclusion>
                <exclusion>
                    <groupId>software.amazon.awssdk</groupId>
                    <artifactId>netty-nio-client</artifactId>
                </exclusion>
            </exclusions>
        </dependency>
        <dependency>
            <groupId>org.slf4j</groupId>
            <artifactId>slf4j-api</artifactId>
            <version>${slf4j-log4j.version}</version>
        </dependency>
        <dependency>
            <groupId>org.slf4j</groupId>
            <artifactId>jcl-over-slf4j</artifactId>
            <version>${slf4j-log4j.version}</version>
        </dependency>
        <dependency>
            <groupId>org.apache.logging.log4j</groupId>
            <artifactId>log4j-slf4j2-impl</artifactId>
            <version>${log4j2Version}</version>
            <scope>runtime</scope>
        </dependency>
        <dependency>
            <groupId>com.amazonaws</groupId>
            <artifactId>aws-lambda-java-log4j2</artifactId>
            <version>${aws.lambda-java-log4j2.version}</version>
            <scope>runtime</scope>
        </dependency>
        <dependency>
            <groupId>org.apache.logging.log4j</groupId>
            <artifactId>log4j-core</artifactId>
            <version>${log4j2Version}</version>
            <scope>runtime</scope>
        </dependency>
        <dependency>
            <groupId>org.apache.logging.log4j</groupId>
            <artifactId>log4j-api</artifactId>
            <version>${log4j2Version}</version>
            <scope>runtime</scope>
        </dependency>
    </dependencies>
    <build>
        <plugins>
            <plugin>
                <groupId>org.apache.maven.plugins</groupId>
                <artifactId>maven-shade-plugin</artifactId>
                <version>${mvn.shade.plugin.version}</version>
                <configuration>
                    <createDependencyReducedPom>false</createDependencyReducedPom>
                    <filters>
                        <filter>
                            <artifact>*:*</artifact>
                            <excludes>
                                <exclude>META-INF/*.SF</exclude>
                                <exclude>META-INF/*.DSA</exclude>
                                <exclude>META-INF/*.RSA</exclude>
                            </excludes>
                        </filter>
                    </filters>
                    <transformers>
                        <!-- This transformer is here to concatenate log4j2 cache during shading -->
                        <transformer implementation="com.github.edwgiz.maven_shade_plugin.log4j2_cache_transformer.PluginsCacheFileTransformer">
</transformer>
                    </transformers>
                </configuration>
                <dependencies>
                    <dependency>
                        <groupId>com.github.edwgiz</groupId>
                        <artifactId>maven-shade-plugin.log4j2-cachefile-transformer</artifactId>
                        <version>${log4j2.cachefile.transformer.version}</version>
                    </dependency>
                </dependencies>
                <executions>
                    <execution>
                        <phase>package</phase>
                        <goals>
                            <goal>shade</goal>
                        </goals>
                    </execution>
                </executions>
            </plugin>
        </plugins>
    </build>
</project><|MERGE_RESOLUTION|>--- conflicted
+++ resolved
@@ -4,38 +4,22 @@
     <parent>
         <artifactId>aws-athena-query-federation</artifactId>
         <groupId>com.amazonaws</groupId>
-<<<<<<< HEAD
-        <version>2025.22.1</version>
-    </parent>
-    <modelVersion>4.0.0</modelVersion>
-    <artifactId>athena-cloudwatch</artifactId>
-    <version>2025.22.1</version>
-=======
         <version>2025.31.1</version>
     </parent>
     <modelVersion>4.0.0</modelVersion>
     <artifactId>athena-cloudwatch</artifactId>
     <version>2025.31.1</version>
->>>>>>> e261e2c1
     <dependencies>
         <dependency>
             <groupId>com.amazonaws</groupId>
             <artifactId>aws-athena-federation-sdk</artifactId>
-<<<<<<< HEAD
-            <version>2025.22.1</version>
-=======
             <version>2025.31.1</version>
->>>>>>> e261e2c1
             <classifier>withdep</classifier>
         </dependency>
         <dependency>
             <groupId>com.amazonaws</groupId>
             <artifactId>athena-federation-integ-test</artifactId>
-<<<<<<< HEAD
-            <version>2025.22.1</version>
-=======
             <version>2025.31.1</version>
->>>>>>> e261e2c1
             <scope>test</scope>
         </dependency>
         <!-- https://mvnrepository.com/artifact/software.amazon.awscdk/logs -->
