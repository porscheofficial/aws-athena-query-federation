--- conflicted
+++ resolved
@@ -9,15 +9,9 @@
 ENV JAVA_TOOL_OPTIONS=${JAVA_TOOL_OPTIONS}
 
 # Copy function code and runtime dependencies from Maven layout
-<<<<<<< HEAD
-COPY target/athena-cloudwatch-2025.22.1.jar ${LAMBDA_TASK_ROOT}
-# Unpack the jar
-RUN jar xf athena-cloudwatch-2025.22.1.jar
-=======
 COPY target/athena-cloudwatch-2025.31.1.jar ${LAMBDA_TASK_ROOT}
 # Unpack the jar
 RUN jar xf athena-cloudwatch-2025.31.1.jar
->>>>>>> e261e2c1
 
 # Set the CMD to your handler (could also be done as a parameter override outside of the Dockerfile)
 # No need to specify here (already defined in .yaml file)