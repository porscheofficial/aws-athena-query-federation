Transform: 'AWS::Serverless-2016-10-31'
Metadata:
  'AWS::ServerlessRepo::Application':
    Name: AthenaCloudwatchConnector
    Description: 'This connector enables Amazon Athena to communicate with Cloudwatch, making your logs accessible via SQL.'
    Author: 'default author'
    SpdxLicenseId: Apache-2.0
    LicenseUrl: LICENSE.txt
    ReadmeUrl: README.md
    Labels:
      - athena-federation
    HomePageUrl: 'https://github.com/awslabs/aws-athena-query-federation'
<<<<<<< HEAD
    SemanticVersion: 2025.22.1
=======
    SemanticVersion: 2025.31.1
>>>>>>> e261e2c1
    SourceCodeUrl: 'https://github.com/awslabs/aws-athena-query-federation'
Parameters:
  AthenaCatalogName:
    Description: 'This is the name of the lambda function that will be created. This name must satisfy the pattern ^[a-z0-9-_]{1,64}$'
    Type: String
    AllowedPattern: ^[a-z0-9-_]{1,64}$
  SpillBucket:
    Description: 'The name of the bucket where this function can spill data.'
    Type: String
  SpillPrefix:
    Description: 'The prefix within SpillBucket where this function can spill data.'
    Type: String
    Default: athena-spill
  LambdaTimeout:
    Description: 'Maximum Lambda invocation runtime in seconds. (min 1 - 900 max)'
    Default: 900
    Type: Number
  LambdaMemory:
    Description: 'Lambda memory in MB (min 128 - 3008 max).'
    Default: 3008
    Type: Number
  LambdaRole:
    Description: "(Optional) A custom role to be used by the Connector lambda"
    Type: String
    Default: ""
  DisableSpillEncryption:
    Description: "WARNING: If set to 'true' encryption for spilled data is disabled."
    Default: 'false'
    Type: String
  KMSKeyId:
    Description: "(Optional) By default any data that is spilled to S3 is encrypted using AES-GCM and a randomly generated key. Setting a KMS Key ID allows your Lambda function to use KMS for key generation for a stronger source of encryption keys."
    Type: String
    Default: ""
  PermissionsBoundaryARN:
    Description: "(Optional) An IAM policy ARN to use as the PermissionsBoundary for the created Lambda function's execution role"
    Default: ''
    Type: String

Conditions:
  HasKMSKeyId: !Not [!Equals [!Ref KMSKeyId, ""]]
  NotHasLambdaRole: !Equals [!Ref LambdaRole, ""]
  HasPermissionsBoundary: !Not [ !Equals [ !Ref PermissionsBoundaryARN, "" ] ]
  CreateKMSPolicy: !And [ !Condition HasKMSKeyId, !Condition NotHasLambdaRole ]

Resources:
  ConnectorConfig:
    Type: 'AWS::Serverless::Function'
    Properties:
      Environment:
        Variables:
          disable_spill_encryption: !Ref DisableSpillEncryption
          spill_bucket: !Ref SpillBucket
          spill_prefix: !Ref SpillPrefix
          kms_key_id: !If [HasKMSKeyId, !Ref KMSKeyId, !Ref "AWS::NoValue"]
      FunctionName: !Ref AthenaCatalogName
      Handler: "com.amazonaws.athena.connectors.cloudwatch.CloudwatchCompositeHandler"
<<<<<<< HEAD
      CodeUri: "./target/athena-cloudwatch-2025.22.1.jar"
=======
      CodeUri: "./target/athena-cloudwatch-2025.31.1.jar"
>>>>>>> e261e2c1
      Description: "Enables Amazon Athena to communicate with Cloudwatch, making your log accessible via SQL"
      Runtime: java11
      Timeout: !Ref LambdaTimeout
      MemorySize: !Ref LambdaMemory
      Role: !If [NotHasLambdaRole, !GetAtt FunctionRole.Arn, !Ref LambdaRole]

  FunctionRole:
    Condition: NotHasLambdaRole
    Type: AWS::IAM::Role
    Properties:
      PermissionsBoundary: !If [ HasPermissionsBoundary, !Ref PermissionsBoundaryARN, !Ref "AWS::NoValue" ]
      ManagedPolicyArns:
        - !Sub "arn:${AWS::Partition}:iam::aws:policy/service-role/AWSLambdaBasicExecutionRole"
      AssumeRolePolicyDocument:
        Version: 2012-10-17
        Statement:
          - Effect: Allow
            Principal:
              Service:
                - lambda.amazonaws.com
            Action:
              - "sts:AssumeRole"

  FunctionExecutionPolicy:
    Condition: NotHasLambdaRole
    Type: "AWS::IAM::Policy"
    Properties:
      PolicyName: FunctionExecutionPolicy
      PolicyDocument:
        Version: 2012-10-17
        Statement:
          - Action:
              - logs:Describe*
              - logs:Get*
              - logs:List*
              - logs:StartQuery
              - logs:StopQuery
              - logs:TestMetricFilter
              - logs:FilterLogEvents
              - athena:GetQueryExecution
            Effect: Allow
            Resource: '*'
          - Action:
              - s3:GetObject
              - s3:ListBucket
              - s3:GetBucketLocation
              - s3:GetObjectVersion
              - s3:PutObject
              - s3:PutObjectAcl
              - s3:GetLifecycleConfiguration
              - s3:PutLifecycleConfiguration
              - s3:DeleteObject
            Effect: Allow
            Resource:
              - Fn::Sub:
                  - arn:${AWS::Partition}:s3:::${bucketName}
                  - bucketName:
                      Ref: SpillBucket
              - Fn::Sub:
                  - arn:${AWS::Partition}:s3:::${bucketName}/*
                  - bucketName:
                      Ref: SpillBucket
      Roles:
        - !Ref FunctionRole

  FunctionKMSPolicy:
    Condition: CreateKMSPolicy
    Type: "AWS::IAM::Policy"
    Properties:
      PolicyName: FunctionKMSPolicy
      PolicyDocument:
        Version: 2012-10-17
        Statement:
          - Action:
              - kms:GenerateRandom
            Effect: Allow
            Resource: '*'
          - Action:
              - kms:GenerateDataKey
            Effect: Allow
            Resource: !Sub "arn:${AWS::Partition}:kms:${AWS::Region}:${AWS::AccountId}:key/${KMSKeyId}"
      Roles:
        - !Ref FunctionRole<|MERGE_RESOLUTION|>--- conflicted
+++ resolved
@@ -10,11 +10,7 @@
     Labels:
       - athena-federation
     HomePageUrl: 'https://github.com/awslabs/aws-athena-query-federation'
-<<<<<<< HEAD
-    SemanticVersion: 2025.22.1
-=======
     SemanticVersion: 2025.31.1
->>>>>>> e261e2c1
     SourceCodeUrl: 'https://github.com/awslabs/aws-athena-query-federation'
 Parameters:
   AthenaCatalogName:
@@ -71,11 +67,7 @@
           kms_key_id: !If [HasKMSKeyId, !Ref KMSKeyId, !Ref "AWS::NoValue"]
       FunctionName: !Ref AthenaCatalogName
       Handler: "com.amazonaws.athena.connectors.cloudwatch.CloudwatchCompositeHandler"
-<<<<<<< HEAD
-      CodeUri: "./target/athena-cloudwatch-2025.22.1.jar"
-=======
       CodeUri: "./target/athena-cloudwatch-2025.31.1.jar"
->>>>>>> e261e2c1
       Description: "Enables Amazon Athena to communicate with Cloudwatch, making your log accessible via SQL"
       Runtime: java11
       Timeout: !Ref LambdaTimeout
