<?xml version="1.0" encoding="utf-8"?>
<project xmlns="http://maven.apache.org/POM/4.0.0" xmlns:xsi="http://www.w3.org/2001/XMLSchema-instance" xsi:schemaLocation="http://maven.apache.org/POM/4.0.0 http://maven.apache.org/xsd/maven-4.0.0.xsd">
    <parent>
        <artifactId>aws-athena-query-federation</artifactId>
        <groupId>com.amazonaws</groupId>
<<<<<<< HEAD
        <version>2025.22.1</version>
    </parent>
    <modelVersion>4.0.0</modelVersion>
    <artifactId>athena-sqlserver</artifactId>
    <version>2025.22.1</version>
=======
        <version>2025.31.1</version>
    </parent>
    <modelVersion>4.0.0</modelVersion>
    <artifactId>athena-sqlserver</artifactId>
    <version>2025.31.1</version>
>>>>>>> e261e2c1
    <dependencies>
        <dependency>
            <groupId>com.amazonaws</groupId>
            <artifactId>athena-federation-integ-test</artifactId>
<<<<<<< HEAD
            <version>2025.22.1</version>
=======
            <version>2025.31.1</version>
>>>>>>> e261e2c1
            <scope>test</scope>
        </dependency>
        <dependency>
            <groupId>com.amazonaws</groupId>
            <artifactId>athena-jdbc</artifactId>
<<<<<<< HEAD
            <version>2025.22.1</version>
=======
            <version>2025.31.1</version>
>>>>>>> e261e2c1
        </dependency>
        <dependency>
            <groupId>com.amazonaws</groupId>
            <artifactId>athena-jdbc</artifactId>
<<<<<<< HEAD
            <version>2025.22.1</version>
=======
            <version>2025.31.1</version>
>>>>>>> e261e2c1
            <type>test-jar</type>
            <scope>test</scope>
        </dependency>
        <dependency>
            <groupId>com.microsoft.sqlserver</groupId>
            <artifactId>mssql-jdbc</artifactId>
            <version>${mssql.jdbc.version}</version>
        </dependency>
        <!-- https://mvnrepository.com/artifact/software.amazon.awssdk/rds -->
        <dependency>
            <groupId>software.amazon.awssdk</groupId>
            <artifactId>rds</artifactId>
            <version>${aws-sdk-v2.version}</version>
            <scope>test</scope>
            <exclusions>
                <exclusion>
                    <groupId>software.amazon.awssdk</groupId>
                    <artifactId>netty-nio-client</artifactId>
                </exclusion>
            </exclusions>
        </dependency>
        <!-- https://mvnrepository.com/artifact/software.amazon.awscdk/rds -->
        <dependency>
            <groupId>software.amazon.awscdk</groupId>
            <artifactId>rds</artifactId>
            <version>${aws-cdk.version}</version>
            <scope>test</scope>
        </dependency>
        <!--
          This is purposefully using a legacy version because these tests
          rely on powermock and it will break on a later version.
          Eventually we should fix the test code to not rely on powermock.
        -->
        <dependency>
            <groupId>org.mockito</groupId>
            <artifactId>mockito-core</artifactId>
            <version>${mockito.version}</version>
            <scope>test</scope>
        </dependency>
        <dependency>
            <groupId>org.mockito</groupId>
            <artifactId>mockito-inline</artifactId>
            <version>${mockito.version}</version>
            <scope>test</scope>
        </dependency>
        <dependency>
            <groupId>org.powermock</groupId>
            <artifactId>powermock-api-mockito2</artifactId>
            <version>2.0.9</version>
            <scope>test</scope>
        </dependency>
    </dependencies>
    <build>
        <plugins>
            <plugin>
                <groupId>org.apache.maven.plugins</groupId>
                <artifactId>maven-shade-plugin</artifactId>
                <version>${mvn.shade.plugin.version}</version>
                <configuration>
                    <createDependencyReducedPom>false</createDependencyReducedPom>
                    <filters>
                        <filter>
                            <artifact>*:*</artifact>
                            <excludes>
                                <exclude>META-INF/*.SF</exclude>
                                <exclude>META-INF/*.DSA</exclude>
                                <exclude>META-INF/*.RSA</exclude>
                            </excludes>
                        </filter>
                    </filters>
                    <transformers>
                        <!-- This transformer is here to concatenate log4j2 cache during shading -->
                        <transformer implementation="com.github.edwgiz.maven_shade_plugin.log4j2_cache_transformer.PluginsCacheFileTransformer">
</transformer>
                    </transformers>
                </configuration>
                <dependencies>
                    <dependency>
                        <groupId>com.github.edwgiz</groupId>
                        <artifactId>maven-shade-plugin.log4j2-cachefile-transformer</artifactId>
                        <version>${log4j2.cachefile.transformer.version}</version>
                    </dependency>
                </dependencies>
                <executions>
                    <execution>
                        <phase>package</phase>
                        <goals>
                            <goal>shade</goal>
                        </goals>
                    </execution>
                </executions>
            </plugin>
        </plugins>
    </build>
    <repositories>
        <repository>
            <id>redshift</id>
            <url>https://s3.amazonaws.com/redshift-maven-repository/release</url>
        </repository>
    </repositories>
</project><|MERGE_RESOLUTION|>--- conflicted
+++ resolved
@@ -3,47 +3,27 @@
     <parent>
         <artifactId>aws-athena-query-federation</artifactId>
         <groupId>com.amazonaws</groupId>
-<<<<<<< HEAD
-        <version>2025.22.1</version>
-    </parent>
-    <modelVersion>4.0.0</modelVersion>
-    <artifactId>athena-sqlserver</artifactId>
-    <version>2025.22.1</version>
-=======
         <version>2025.31.1</version>
     </parent>
     <modelVersion>4.0.0</modelVersion>
     <artifactId>athena-sqlserver</artifactId>
     <version>2025.31.1</version>
->>>>>>> e261e2c1
     <dependencies>
         <dependency>
             <groupId>com.amazonaws</groupId>
             <artifactId>athena-federation-integ-test</artifactId>
-<<<<<<< HEAD
-            <version>2025.22.1</version>
-=======
             <version>2025.31.1</version>
->>>>>>> e261e2c1
             <scope>test</scope>
         </dependency>
         <dependency>
             <groupId>com.amazonaws</groupId>
             <artifactId>athena-jdbc</artifactId>
-<<<<<<< HEAD
-            <version>2025.22.1</version>
-=======
             <version>2025.31.1</version>
->>>>>>> e261e2c1
         </dependency>
         <dependency>
             <groupId>com.amazonaws</groupId>
             <artifactId>athena-jdbc</artifactId>
-<<<<<<< HEAD
-            <version>2025.22.1</version>
-=======
             <version>2025.31.1</version>
->>>>>>> e261e2c1
             <type>test-jar</type>
             <scope>test</scope>
         </dependency>
