Transform: 'AWS::Serverless-2016-10-31'
Metadata:
  'AWS::ServerlessRepo::Application':
    Name: AthenaSqlServerConnector
    Description: 'This connector enables Amazon Athena to communicate with SQL Server using JDBC driver.'
    Author: 'default author'
    SpdxLicenseId: Apache-2.0
    LicenseUrl: LICENSE.txt
    ReadmeUrl: README.md
    Labels:
      - sqlserver
      - athena-federation
      - jdbc
    HomePageUrl: 'https://github.com/awslabs/aws-athena-query-federation'
<<<<<<< HEAD
    SemanticVersion: 2025.7.1
=======
    SemanticVersion: 2025.14.1
>>>>>>> c56d0446
    SourceCodeUrl: 'https://github.com/awslabs/aws-athena-query-federation'
Parameters:
  LambdaFunctionName:
    Description: 'This is the name of the lambda function that will be created. This name must satisfy the pattern ^[a-z0-9-_]{1,64}$'
    Type: String
    AllowedPattern: ^[a-z0-9-_]{1,64}$
  DefaultConnectionString:
    Description: 'The default connection string is used when catalog is "lambda:${LambdaFunctionName}". Catalog specific Connection Strings can be added later. Format: ${DatabaseType}://${NativeJdbcConnectionString}.'
    Type: String
  SecretNamePrefix:
    Description: 'Used to create resource-based authorization policy for "secretsmanager:GetSecretValue" action. E.g. All Athena JDBC Federation secret names can be prefixed with "AthenaJdbcFederation" and authorization policy will allow "arn:${AWS::Partition}:secretsmanager:${AWS::Region}:${AWS::AccountId}:secret:AthenaJdbcFederation*". Parameter value in this case should be "AthenaJdbcFederation". If you do not have a prefix, you can manually update the IAM policy to add allow any secret names.'
    Type: String
  SpillBucket:
    Description: 'The name of the bucket where this function can spill data.'
    Type: String
  SpillPrefix:
    Description: 'The prefix within SpillBucket where this function can spill data.'
    Type: String
    Default: athena-spill
  LambdaTimeout:
    Description: 'Maximum Lambda invocation runtime in seconds. (min 1 - 900 max)'
    Default: 900
    Type: Number
  LambdaMemory:
    Description: 'Lambda memory in MB (min 128 - 3008 max).'
    Default: 3008
    Type: Number
  LambdaRoleARN:
    Description: "(Optional) A custom role to be used by the Connector lambda"
    Type: String
    Default: ""
  DisableSpillEncryption:
    Description: 'If set to ''false'' data spilled to S3 is encrypted with AES GCM'
    Default: 'false'
    Type: String
  SecurityGroupIds:
    Description: '(Optional) One or more SecurityGroup IDs corresponding to the SecurityGroup that should be applied to the Lambda function. (e.g. sg1,sg2,sg3)'
    Type: CommaDelimitedList
    Default: ""
  SubnetIds:
    Description: '(Optional) One or more Subnet IDs corresponding to the Subnet that the Lambda function can use to access you data source. (e.g. subnet1,subnet2)'
    Type: CommaDelimitedList
    Default: ""
  PermissionsBoundaryARN:
    Description: "(Optional) An IAM policy ARN to use as the PermissionsBoundary for the created Lambda function's execution role"
    Default: ''
    Type: String
Conditions:
  HasPermissionsBoundary: !Not [ !Equals [ !Ref PermissionsBoundaryARN, "" ] ]
  NotHasLambdaRole: !Equals [!Ref LambdaRoleARN, ""]
  HasSecurityGroups: !Not [ !Equals [ !Join ["", !Ref SecurityGroupIds], "" ] ]
  HasSubnets: !Not [ !Equals [ !Join ["", !Ref SubnetIds], "" ] ]
Resources:
  JdbcConnectorConfig:
    Type: 'AWS::Serverless::Function'
    Properties:
      Environment:
        Variables:
          disable_spill_encryption: !Ref DisableSpillEncryption
          spill_bucket: !Ref SpillBucket
          spill_prefix: !Ref SpillPrefix
          default: !Ref DefaultConnectionString
      FunctionName: !Ref LambdaFunctionName
      Handler: "com.amazonaws.athena.connectors.sqlserver.SqlServerMuxCompositeHandler"
<<<<<<< HEAD
      CodeUri: "./target/athena-sqlserver-2025.7.1.jar"
=======
      CodeUri: "./target/athena-sqlserver-2025.14.1.jar"
>>>>>>> c56d0446
      Description: "Enables Amazon Athena to communicate with SQLSERVER using JDBC"
      Runtime: java11
      Timeout: !Ref LambdaTimeout
      MemorySize: !Ref LambdaMemory
      PermissionsBoundary: !If [ HasPermissionsBoundary, !Ref PermissionsBoundaryARN, !Ref "AWS::NoValue" ]
      Role: !If [NotHasLambdaRole, !GetAtt FunctionRole.Arn, !Ref LambdaRoleARN]
      VpcConfig:
        SecurityGroupIds: !If [ HasSecurityGroups, !Ref SecurityGroupIds, !Ref "AWS::NoValue" ]
        SubnetIds: !If [ HasSubnets, !Ref SubnetIds, !Ref "AWS::NoValue" ]
  FunctionRole:
    Condition: NotHasLambdaRole
    Type: AWS::IAM::Role
    Properties:
      ManagedPolicyArns:
        - !Sub "arn:${AWS::Partition}:iam::aws:policy/service-role/AWSLambdaVPCAccessExecutionRole"
      AssumeRolePolicyDocument:
        Version: 2012-10-17
        Statement:
          - Effect: Allow
            Principal:
              Service:
                - lambda.amazonaws.com
            Action:
              - "sts:AssumeRole"
  FunctionExecutionPolicy:
    Condition: NotHasLambdaRole
    Type: "AWS::IAM::Policy"
    Properties:
      Roles:
        - !Ref FunctionRole
      PolicyName: FunctionExecutionPolicy
      PolicyDocument:
        Version: 2012-10-17
        Statement:
          - Action:
              - secretsmanager:GetSecretValue
            Effect: Allow
            Resource: !Sub 'arn:${AWS::Partition}:secretsmanager:${AWS::Region}:${AWS::AccountId}:secret:${SecretNamePrefix}*'
          - Action:
              - logs:CreateLogGroup
            Effect: Allow
            Resource: !Sub 'arn:${AWS::Partition}:logs:${AWS::Region}:${AWS::AccountId}:*'
          - Action:
              - logs:CreateLogStream
              - logs:PutLogEvents
            Effect: Allow
            Resource: !Sub 'arn:${AWS::Partition}:logs:${AWS::Region}:${AWS::AccountId}:log-group:/aws/lambda/${LambdaFunctionName}:*'
          - Action:
              - athena:GetQueryExecution
            Effect: Allow
            Resource: '*'
          - Action:
              - ec2:CreateNetworkInterface
              - ec2:DeleteNetworkInterface
              - ec2:DescribeNetworkInterfaces
              - ec2:DetachNetworkInterface
            Effect: Allow
            Resource: '*'
          - Action:
              - s3:GetObject
              - s3:ListBucket
              - s3:GetBucketLocation
              - s3:GetObjectVersion
              - s3:PutObject
              - s3:PutObjectAcl
              - s3:GetLifecycleConfiguration
              - s3:PutLifecycleConfiguration
              - s3:DeleteObject
            Effect: Allow
            Resource:
              - Fn::Sub:
                  - arn:${AWS::Partition}:s3:::${bucketName}
                  - bucketName:
                      Ref: SpillBucket
              - Fn::Sub:
                  - arn:${AWS::Partition}:s3:::${bucketName}/*
                  - bucketName:
                      Ref: SpillBucket<|MERGE_RESOLUTION|>--- conflicted
+++ resolved
@@ -12,11 +12,7 @@
       - athena-federation
       - jdbc
     HomePageUrl: 'https://github.com/awslabs/aws-athena-query-federation'
-<<<<<<< HEAD
-    SemanticVersion: 2025.7.1
-=======
     SemanticVersion: 2025.14.1
->>>>>>> c56d0446
     SourceCodeUrl: 'https://github.com/awslabs/aws-athena-query-federation'
 Parameters:
   LambdaFunctionName:
@@ -81,11 +77,7 @@
           default: !Ref DefaultConnectionString
       FunctionName: !Ref LambdaFunctionName
       Handler: "com.amazonaws.athena.connectors.sqlserver.SqlServerMuxCompositeHandler"
-<<<<<<< HEAD
-      CodeUri: "./target/athena-sqlserver-2025.7.1.jar"
-=======
       CodeUri: "./target/athena-sqlserver-2025.14.1.jar"
->>>>>>> c56d0446
       Description: "Enables Amazon Athena to communicate with SQLSERVER using JDBC"
       Runtime: java11
       Timeout: !Ref LambdaTimeout
