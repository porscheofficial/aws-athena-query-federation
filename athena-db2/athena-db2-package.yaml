--- conflicted
+++ resolved
@@ -13,11 +13,7 @@
       - athena-federation
       - jdbc
     HomePageUrl: 'https://github.com/awslabs/aws-athena-query-federation'
-<<<<<<< HEAD
-    SemanticVersion: 2025.22.1
-=======
     SemanticVersion: 2025.31.1
->>>>>>> e261e2c1
     SourceCodeUrl: 'https://github.com/awslabs/aws-athena-query-federation'
 Parameters:
   LambdaFunctionName:
@@ -77,11 +73,7 @@
           default: !Ref DefaultConnectionString
       FunctionName: !Ref LambdaFunctionName
       Handler: "com.amazonaws.athena.connectors.db2.Db2MuxCompositeHandler"
-<<<<<<< HEAD
-      CodeUri: "./target/athena-db2-2025.22.1.jar"
-=======
       CodeUri: "./target/athena-db2-2025.31.1.jar"
->>>>>>> e261e2c1
       Description: "Enables Amazon Athena to communicate with DB2 using JDBC"
       Runtime: java11
       Timeout: !Ref LambdaTimeout
