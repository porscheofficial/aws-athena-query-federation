--- conflicted
+++ resolved
@@ -10,11 +10,7 @@
     Labels:
       - athena-federation
     HomePageUrl: 'https://github.com/awslabs/aws-athena-query-federation'
-<<<<<<< HEAD
-    SemanticVersion: 2025.14.1
-=======
     SemanticVersion: 2025.22.1
->>>>>>> 5721a988
     SourceCodeUrl: 'https://github.com/awslabs/aws-athena-query-federation'
 Parameters:
   LambdaFunctionName:
@@ -44,11 +40,7 @@
     Properties:
       FunctionName: !Ref LambdaFunctionName
       Handler: "com.amazonaws.athena.connectors.udfs.AthenaUDFHandler"
-<<<<<<< HEAD
-      CodeUri: "./target/athena-udfs-2025.14.1.jar"
-=======
       CodeUri: "./target/athena-udfs-2025.22.1.jar"
->>>>>>> 5721a988
       Description: "This connector enables Amazon Athena to leverage common UDFs made available via Lambda."
       Runtime: java11
       Timeout: !Ref LambdaTimeout
