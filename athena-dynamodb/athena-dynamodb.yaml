--- conflicted
+++ resolved
@@ -9,15 +9,9 @@
     ReadmeUrl: README.md
     Labels:
       - athena-federation
-<<<<<<< HEAD
     HomePageUrl: 'https://github.com/porscheofficial/aws-athena-query-federation'
-    SemanticVersion: 2025.14.1
+    SemanticVersion: 2025.22.1
     SourceCodeUrl: 'https://github.com/porscheofficial/aws-athena-query-federation'
-=======
-    HomePageUrl: 'https://github.com/awslabs/aws-athena-query-federation'
-    SemanticVersion: 2025.22.1
-    SourceCodeUrl: 'https://github.com/awslabs/aws-athena-query-federation'
->>>>>>> 5721a988
 Parameters:
   AthenaCatalogName:
     Description: 'This is the name of the lambda function that will be created. This name must satisfy the pattern ^[a-z0-9-_]{1,64}$'
@@ -102,15 +96,9 @@
           kms_key_id: !If [HasKMSKeyId, !Ref KMSKeyId, !Ref "AWS::NoValue"]
       FunctionName: !Ref AthenaCatalogName
       PackageType: "Image"
-<<<<<<< HEAD
-      ImageUri: !Sub '${AWS::AccountId}.dkr.ecr.${AWS::Region}.amazonaws.com/athena-federation-repository-dynamodb:2025.14.1'
-=======
-      ImageUri: !Sub
-        - '${Account}.dkr.ecr.${AWS::Region}.amazonaws.com/athena-federation-repository-dynamodb:2025.22.1'
-        - Account: !If [IsRegionBAH, 084828588479, !If [IsRegionHKG, 183295418215, 292517598671]]
+      ImageUri: !Sub '${AWS::AccountId}.dkr.ecr.${AWS::Region}.amazonaws.com/athena-federation-repository-dynamodb:2025.22.1'
       ImageConfig:
         Command: [ "com.amazonaws.athena.connectors.dynamodb.DynamoDBCompositeHandler" ]
->>>>>>> 5721a988
       Description: "Enables Amazon Athena to communicate with DynamoDB, making your tables accessible via SQL"
       Timeout: !Ref LambdaTimeout
       MemorySize: !Ref LambdaMemory
