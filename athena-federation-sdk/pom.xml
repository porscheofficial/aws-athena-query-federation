<?xml version="1.0" encoding="utf-8"?>
<project xmlns="http://maven.apache.org/POM/4.0.0" xmlns:xsi="http://www.w3.org/2001/XMLSchema-instance" xsi:schemaLocation="http://maven.apache.org/POM/4.0.0 http://maven.apache.org/xsd/maven-4.0.0.xsd">
    <modelVersion>4.0.0</modelVersion>
    <parent>
        <groupId>com.amazonaws</groupId>
        <artifactId>aws-athena-query-federation</artifactId>
<<<<<<< HEAD
        <version>2025.22.1</version>
    </parent>
    <groupId>com.amazonaws</groupId>
    <artifactId>aws-athena-federation-sdk</artifactId>
    <version>2025.22.1</version>
=======
        <version>2025.31.1</version>
    </parent>
    <groupId>com.amazonaws</groupId>
    <artifactId>aws-athena-federation-sdk</artifactId>
    <version>2025.31.1</version>
>>>>>>> e261e2c1
    <packaging>jar</packaging>
    <name>Amazon Athena Query Federation SDK</name>
    <description>The Athena Query Federation SDK defines a set of interfaces and wire protocols that you can implement to enable Athena to delegate portions of it's query execution plan to code that you deploy/write.</description>
    <url>https://github.com/awslabs/aws-athena-query-federation</url>
    <organization>
        <name>Amazon Web Services</name>
        <url>https://https://aws.amazon.com//</url>
    </organization>
    <inceptionYear>2019</inceptionYear>
    <licenses>
        <license>
            <name>Apache License 2.0</name>
            <url>http://www.apache.org/licenses/LICENSE-2.0</url>
            <distribution>repo</distribution>
        </license>
    </licenses>
    <dependencies>
        <dependency>
            <groupId>software.amazon.awssdk</groupId>
            <artifactId>apache-client</artifactId>
            <version>${aws-sdk-v2.version}</version>
        </dependency>
        <dependency>
            <groupId>software.amazon.awssdk</groupId>
            <artifactId>athena</artifactId>
            <version>${aws-sdk-v2.version}</version>
            <exclusions>
                <exclusion>
                    <groupId>software.amazon.awssdk</groupId>
                    <artifactId>netty-nio-client</artifactId>
                </exclusion>
            </exclusions>
        </dependency>
        <dependency>
            <groupId>software.amazon.awssdk</groupId>
            <artifactId>glue</artifactId>
            <version>${aws-sdk-v2.version}</version>
            <exclusions>
                <exclusion>
                    <groupId>software.amazon.awssdk</groupId>
                    <artifactId>netty-nio-client</artifactId>
                </exclusion>
            </exclusions>
        </dependency>
        <dependency>
            <groupId>com.github.stefanbirkner</groupId>
            <artifactId>system-lambda</artifactId>
            <version>1.2.1</version>
            <scope>test</scope>
        </dependency>
        <dependency>
            <groupId>software.amazon.awssdk</groupId>
            <artifactId>kms</artifactId>
            <version>${aws-sdk-v2.version}</version>
            <exclusions>
                <exclusion>
                    <groupId>software.amazon.awssdk</groupId>
                    <artifactId>netty-nio-client</artifactId>
                </exclusion>
            </exclusions>
        </dependency>
        <dependency>
            <groupId>software.amazon.awssdk</groupId>
            <artifactId>lambda</artifactId>
            <version>${aws-sdk-v2.version}</version>
            <exclusions>
                <exclusion>
                    <groupId>software.amazon.awssdk</groupId>
                    <artifactId>netty-nio-client</artifactId>
                </exclusion>
            </exclusions>
        </dependency>
        <dependency>
            <groupId>software.amazon.awssdk</groupId>
            <artifactId>s3</artifactId>
            <version>${aws-sdk-v2.version}</version>
            <exclusions>
                <exclusion>
                    <groupId>software.amazon.awssdk</groupId>
                    <artifactId>netty-nio-client</artifactId>
                </exclusion>
            </exclusions>
        </dependency>
        <dependency>
            <groupId>software.amazon.awssdk</groupId>
            <artifactId>secretsmanager</artifactId>
            <version>${aws-sdk-v2.version}</version>
            <exclusions>
                <!-- replaced with jcl-over-slf4j -->
                <exclusion>
                    <groupId>commons-logging</groupId>
                    <artifactId>commons-logging</artifactId>
                </exclusion>
                <exclusion>
                    <groupId>software.amazon.awssdk</groupId>
                    <artifactId>netty-nio-client</artifactId>
                </exclusion>
            </exclusions>
        </dependency>
        <dependency>
            <groupId>software.amazon.awssdk</groupId>
            <artifactId>sts</artifactId>
            <version>${aws-sdk-v2.version}</version>
            <exclusions>
                <exclusion>
                    <groupId>com.fasterxml.jackson.datatype</groupId>
                    <artifactId>jackson-datatype-jsr310</artifactId>
                </exclusion>
                <exclusion>
                    <groupId>com.fasterxml.jackson.dataformat</groupId>
                    <artifactId>jackson-dataformat-cbor</artifactId>
                </exclusion>
                <exclusion>
                    <groupId>com.fasterxml.jackson.core</groupId>
                    <artifactId>jackson-core</artifactId>
                </exclusion>
                <exclusion>
                    <groupId>com.fasterxml.jackson.core</groupId>
                    <artifactId>jackson-databind</artifactId>
                </exclusion>
                <exclusion>
                    <groupId>com.fasterxml.jackson.core</groupId>
                    <artifactId>jackson-annotations</artifactId>
                </exclusion>
                <exclusion>
                    <groupId>software.amazon.awssdk</groupId>
                    <artifactId>netty-nio-client</artifactId>
                </exclusion>
            </exclusions>
        </dependency>
        <dependency>
            <groupId>com.amazonaws</groupId>
            <artifactId>aws-encryption-sdk-java</artifactId>
            <version>3.0.2</version>
        </dependency>
        <dependency>
            <groupId>org.apache.arrow</groupId>
            <artifactId>arrow-vector</artifactId>
            <version>${apache.arrow.version}</version>
            <exclusions>
                <exclusion>
                    <groupId>com.fasterxml.jackson.datatype</groupId>
                    <artifactId>jackson-datatype-jsr310</artifactId>
                </exclusion>
                <exclusion>
                    <groupId>com.fasterxml.jackson.dataformat</groupId>
                    <artifactId>jackson-dataformat-cbor</artifactId>
                </exclusion>
                <exclusion>
                    <groupId>com.fasterxml.jackson.core</groupId>
                    <artifactId>jackson-core</artifactId>
                </exclusion>
                <exclusion>
                    <groupId>com.fasterxml.jackson.core</groupId>
                    <artifactId>jackson-databind</artifactId>
                </exclusion>
                <exclusion>
                    <groupId>com.fasterxml.jackson.core</groupId>
                    <artifactId>jackson-annotations</artifactId>
                </exclusion>
            </exclusions>
        </dependency>
        <dependency>
            <groupId>org.apache.arrow</groupId>
            <artifactId>arrow-memory-core</artifactId>
            <version>${apache.arrow.version}</version>
        </dependency>
        <dependency>
            <groupId>org.apache.arrow</groupId>
            <artifactId>arrow-memory-netty</artifactId>
            <version>${apache.arrow.version}</version>
        </dependency>
        <dependency>
            <groupId>com.amazonaws</groupId>
            <artifactId>aws-lambda-java-core</artifactId>
            <version>1.3.0</version>
        </dependency>
        <dependency>
            <groupId>com.google.guava</groupId>
            <artifactId>guava</artifactId>
            <version>${guava.version}</version>
        </dependency>
        <dependency>
            <groupId>org.slf4j</groupId>
            <artifactId>slf4j-api</artifactId>
            <version>${slf4j-log4j.version}</version>
        </dependency>
        <dependency>
            <groupId>org.slf4j</groupId>
            <artifactId>jcl-over-slf4j</artifactId>
            <version>${slf4j-log4j.version}</version>
        </dependency>
        <dependency>
            <groupId>org.apache.logging.log4j</groupId>
            <artifactId>log4j-slf4j2-impl</artifactId>
            <version>${log4j2Version}</version>
            <scope>test</scope>
        </dependency>
        <dependency>
            <groupId>com.amazonaws</groupId>
            <artifactId>aws-lambda-java-log4j2</artifactId>
            <version>${aws.lambda-java-log4j2.version}</version>
            <scope>test</scope>
        </dependency>
        <dependency>
            <groupId>org.apache.logging.log4j</groupId>
            <artifactId>log4j-core</artifactId>
            <version>${log4j2Version}</version>
            <scope>test</scope>
        </dependency>
        <dependency>
            <groupId>org.apache.logging.log4j</groupId>
            <artifactId>log4j-api</artifactId>
            <version>${log4j2Version}</version>
            <scope>test</scope>
        </dependency>
        <dependency>
            <groupId>org.bouncycastle</groupId>
            <artifactId>bcprov-jdk18on</artifactId>
            <version>1.81</version>
        </dependency>
        <dependency>
            <groupId>org.junit.jupiter</groupId>
            <artifactId>junit-jupiter-api</artifactId>
            <scope>test</scope>
        </dependency>
        <dependency>
            <groupId>junit</groupId>
            <artifactId>junit</artifactId>
            <version>${junit.version}</version>
            <scope>test</scope>
        </dependency>
        <dependency>
            <groupId>org.junit.jupiter</groupId>
            <artifactId>junit-jupiter-engine</artifactId>
            <scope>test</scope>
        </dependency>
        <dependency>
            <groupId>org.junit.vintage</groupId>
            <artifactId>junit-vintage-engine</artifactId>
            <scope>test</scope>
        </dependency>
        <dependency>
            <groupId>org.mockito</groupId>
            <artifactId>mockito-core</artifactId>
            <version>${mockito.version}</version>
            <scope>test</scope>
        </dependency>
        <dependency>
            <groupId>org.apache.commons</groupId>
            <artifactId>commons-lang3</artifactId>
<<<<<<< HEAD
            <!--- to meet engine version 3.17.0 -->
            <version>3.17.0</version>
=======
            <!--- to meet engine version 3.18.0 -->
            <version>3.18.0</version>
>>>>>>> e261e2c1
        </dependency>
        <dependency>
            <groupId>net.jqwik</groupId>
            <artifactId>jqwik</artifactId>
            <version>${jqwik.version}</version>
            <scope>test</scope>
        </dependency>
        <dependency>
            <groupId>org.assertj</groupId>
            <artifactId>assertj-core</artifactId>
            <version>${assertj.version}</version>
            <scope>test</scope>
        </dependency>
    </dependencies>
    <build>
        <plugins>
            <plugin>
                <groupId>org.apache.maven.plugins</groupId>
                <artifactId>maven-jar-plugin</artifactId>
                <version>${mvn.jar.plugin.version}</version>
                <executions>
                    <execution>
                        <goals>
                            <goal>test-jar</goal>
                        </goals>
                    </execution>
                </executions>
            </plugin>
            <plugin>
                <groupId>org.apache.maven.plugins</groupId>
                <artifactId>maven-checkstyle-plugin</artifactId>
                <version>${mvn.checkstyle.version}</version>
                <configuration>
                    <configLocation>checkstyle.xml</configLocation>
                    <encoding>UTF-8</encoding>
                    <consoleOutput>true</consoleOutput>
                    <failsOnError>false</failsOnError>
                    <linkXRef>false</linkXRef>
                </configuration>
                <executions>
                    <execution>
                        <id>validate</id>
                        <phase>validate</phase>
                        <goals>
                            <goal>check</goal>
                        </goals>
                    </execution>
                </executions>
            </plugin>
            <plugin>
                <artifactId>maven-compiler-plugin</artifactId>
                <version>${maven.compiler.plugin.version}</version>
                <configuration>
                    <!-- required if you want to report source code names of property method parameters -->
                    <compilerArgs>
                        <arg>-parameters</arg>
                    </compilerArgs>
                </configuration>
            </plugin>
            <plugin>
                <groupId>org.apache.maven.plugins</groupId>
                <artifactId>maven-shade-plugin</artifactId>
                <version>${mvn.shade.plugin.version}</version>
                <configuration>
                    <shadedArtifactAttached>true</shadedArtifactAttached>
                    <filters>
                        <filter>
                            <artifact>*:*</artifact>
                            <excludes>
                                <exclude>META-INF/*.SF</exclude>
                                <exclude>META-INF/*.DSA</exclude>
                                <exclude>META-INF/*.RSA</exclude>
                            </excludes>
                        </filter>
                    </filters>
                    <transformers>
                        <!-- This transformer is here to concatenate log4j2 cache during shading -->
                        <transformer implementation="com.github.edwgiz.maven_shade_plugin.log4j2_cache_transformer.PluginsCacheFileTransformer">
</transformer>
                    </transformers>
                    <relocations>
                        <relocation>
                            <pattern>io.netty</pattern>
                            <shadedPattern>athena.com.io.netty</shadedPattern>
                        </relocation>
                    </relocations>
                </configuration>
                <dependencies>
                    <dependency>
                        <groupId>com.github.edwgiz</groupId>
                        <artifactId>maven-shade-plugin.log4j2-cachefile-transformer</artifactId>
                        <version>${log4j2.cachefile.transformer.version}</version>
                    </dependency>
                </dependencies>
                <executions>
                    <execution>
                        <id>withdep</id>
                        <phase>package</phase>
                        <goals>
                            <goal>shade</goal>
                        </goals>
                        <configuration>
                            <!-- Contains all dependencies. -->
                            <shadedClassifierName>withdep</shadedClassifierName>
                        </configuration>
                    </execution>
                    <execution>
                        <id>with-arrow</id>
                        <phase>package</phase>
                        <goals>
                            <goal>shade</goal>
                        </goals>
                        <configuration>
                            <!-- Requires the AWS SDK, Slf4j to be available at runtime for metadata.Also requires BouncyCastle for records. -->
                            <!-- This include Athena Federation SDK, Apache Arrow(including arrow-memory-netty) and io.netty-->
                            <shadedClassifierName>with-arrow</shadedClassifierName>
                            <artifactSet>
                                <includes>
                                    <include>com.amazonaws.athena:*</include>
                                    <include>org.apache.arrow:*</include>
                                    <include>com.google.flatbuffers:*</include>
                                    <include>io.netty:*</include>
                                </includes>
                            </artifactSet>
                        </configuration>
                    </execution>
                </executions>
            </plugin>
            <plugin>
                <groupId>org.codehaus.mojo</groupId>
                <artifactId>license-maven-plugin</artifactId>
                <version>2.6.0</version>
                <configuration>
                    <verbose>false</verbose>
                    <addSvnKeyWords>false</addSvnKeyWords>
                    <addJavaLicenseAfterPackage>false</addJavaLicenseAfterPackage>
                </configuration>
                <executions>
                    <execution>
                        <id>first</id>
                        <goals>
                            <goal>update-file-header</goal>
                        </goals>
                        <phase>process-sources</phase>
                        <configuration>
                            <licenseName>apache_v2</licenseName>
                            <roots>
                                <root>src/main/java</root>
                                <root>src/test/java</root>
                            </roots>
                        </configuration>
                    </execution>
                </executions>
            </plugin>
            <plugin>
                <!--- Allow to Add *-source.jar;  -->
                <groupId>org.apache.maven.plugins</groupId>
                <artifactId>maven-source-plugin</artifactId>
                <version>${mvn.source.plugin.version}</version>
                <executions>
                    <execution>
                        <id>attach-sources</id>
                        <phase>package</phase>
                        <goals>
                            <goal>jar-no-fork</goal>
                        </goals>
                    </execution>
                </executions>
                <configuration>
                    <attach>true</attach>
                    <skipSource>false</skipSource>
                </configuration>
            </plugin>
        </plugins>
    </build>
</project><|MERGE_RESOLUTION|>--- conflicted
+++ resolved
@@ -4,19 +4,11 @@
     <parent>
         <groupId>com.amazonaws</groupId>
         <artifactId>aws-athena-query-federation</artifactId>
-<<<<<<< HEAD
-        <version>2025.22.1</version>
-    </parent>
-    <groupId>com.amazonaws</groupId>
-    <artifactId>aws-athena-federation-sdk</artifactId>
-    <version>2025.22.1</version>
-=======
         <version>2025.31.1</version>
     </parent>
     <groupId>com.amazonaws</groupId>
     <artifactId>aws-athena-federation-sdk</artifactId>
     <version>2025.31.1</version>
->>>>>>> e261e2c1
     <packaging>jar</packaging>
     <name>Amazon Athena Query Federation SDK</name>
     <description>The Athena Query Federation SDK defines a set of interfaces and wire protocols that you can implement to enable Athena to delegate portions of it's query execution plan to code that you deploy/write.</description>
@@ -268,13 +260,8 @@
         <dependency>
             <groupId>org.apache.commons</groupId>
             <artifactId>commons-lang3</artifactId>
-<<<<<<< HEAD
-            <!--- to meet engine version 3.17.0 -->
-            <version>3.17.0</version>
-=======
             <!--- to meet engine version 3.18.0 -->
             <version>3.18.0</version>
->>>>>>> e261e2c1
         </dependency>
         <dependency>
             <groupId>net.jqwik</groupId>
