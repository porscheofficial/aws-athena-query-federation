<?xml version="1.0" encoding="utf-8"?>
<project xmlns="http://maven.apache.org/POM/4.0.0" xmlns:xsi="http://www.w3.org/2001/XMLSchema-instance" xsi:schemaLocation="http://maven.apache.org/POM/4.0.0 http://maven.apache.org/xsd/maven-4.0.0.xsd">
    <modelVersion>4.0.0</modelVersion>
    <groupId>com.amazonaws</groupId>
    <artifactId>aws-athena-query-federation</artifactId>
    <packaging>pom</packaging>
<<<<<<< HEAD
    <version>2025.14.1</version>
=======
    <version>2025.22.1</version>
>>>>>>> 5721a988
    <name>AWS Athena Query Federation</name>
    <description>The Amazon Athena Query Federation SDK allows you to customize Amazon Athena with your own code.</description>
    <url>https://github.com/awslabs/aws-athena-query-federation</url>
    <properties>
        <project.build.sourceEncoding>UTF-8</project.build.sourceEncoding>
        <project.reporting.outputEncoding>UTF-8</project.reporting.outputEncoding>
        <maven.compiler.release>11</maven.compiler.release>
        <maven.compiler.plugin.version>3.14.0</maven.compiler.plugin.version>
        <!--- to meet engine version 1.12.533-->
        <aws-sdk-v2.version>2.31.54</aws-sdk-v2.version>
        <aws.lambda-java-core.version>1.2.2</aws.lambda-java-core.version>
        <aws.lambda-java-log4j2.version>1.6.0</aws.lambda-java-log4j2.version>
        <aws-cdk.version>1.204.0</aws-cdk.version>
        <jsii.version>1.112.0</jsii.version>
        <!--- to meet engine version 2.0.7-->
        <slf4j-log4j.version>2.0.17</slf4j-log4j.version>
        <mockito.version>4.11.0</mockito.version>
        <junit.version>4.13.2</junit.version>
        <jqwik.version>1.9.2</jqwik.version>
        <assertj.version>3.27.3</assertj.version>
        <testng.version>7.11.0</testng.version>
        <!--- to meet engine version 2.12.6 -->
<<<<<<< HEAD
        <fasterxml.jackson.version>2.18.3</fasterxml.jackson.version>
=======
        <fasterxml.jackson.version>2.19.0</fasterxml.jackson.version>
>>>>>>> 5721a988
        <surefire.failsafe.version>3.5.3</surefire.failsafe.version>
        <log4j2Version>2.24.2</log4j2Version>
        <apache.arrow.version>18.1.0</apache.arrow.version>
        <guava.version>33.4.0-jre</guava.version>
        <protobuf3.version>3.25.3</protobuf3.version>
        <antlr.st4.version>4.3.4</antlr.st4.version>
        <log4j2.cachefile.transformer.version>2.15</log4j2.cachefile.transformer.version>
        <apache.httpclient.version>4.5.14</apache.httpclient.version>
        <mssql.jdbc.version>12.10.0.jre11</mssql.jdbc.version>
        <commons.cli.version>1.9.0</commons.cli.version>
        <spark.version>3.2.1</spark.version>
        <test.system.rules.version>1.19.0</test.system.rules.version>
        <!-- These are mvn on purpose to not conflict with the maven.* namespace -->
        <mvn.checkstyle.version>3.6.0</mvn.checkstyle.version>
        <mvn.shade.plugin.version>3.6.0</mvn.shade.plugin.version>
        <mvn.source.plugin.version>3.3.1</mvn.source.plugin.version>
        <mvn.javadoc.plugin.version>3.11.2</mvn.javadoc.plugin.version>
        <mvn.jar.plugin.version>3.4.2</mvn.jar.plugin.version>
        <doclint>none</doclint>
    </properties>
    <dependencyManagement>
        <dependencies>
            <dependency>
                <groupId>org.junit</groupId>
                <artifactId>junit-bom</artifactId>
                <version>5.13.0</version>
                <type>pom</type>
                <scope>import</scope>
            </dependency>
            <dependency>
                <groupId>software.amazon.jsii</groupId>
                <artifactId>jsii-runtime</artifactId>
                <version>${jsii.version}</version>
                <exclusions>
                    <exclusion>
                        <groupId>com.fasterxml.jackson.datatype</groupId>
                        <artifactId>jackson-datatype-jsr310</artifactId>
                    </exclusion>
                    <exclusion>
                        <groupId>com.fasterxml.jackson.dataformat</groupId>
                        <artifactId>jackson-dataformat-cbor</artifactId>
                    </exclusion>
                    <exclusion>
                        <groupId>com.fasterxml.jackson.core</groupId>
                        <artifactId>jackson-core</artifactId>
                    </exclusion>
                    <exclusion>
                        <groupId>com.fasterxml.jackson.core</groupId>
                        <artifactId>jackson-databind</artifactId>
                    </exclusion>
                    <exclusion>
                        <groupId>com.fasterxml.jackson.core</groupId>
                        <artifactId>jackson-annotations</artifactId>
                    </exclusion>
                </exclusions>
            </dependency>
        </dependencies>
    </dependencyManagement>
    <organization>
        <name>Amazon Web Services</name>
        <url>https://https://aws.amazon.com//</url>
    </organization>
    <inceptionYear>2019</inceptionYear>
    <licenses>
        <license>
            <name>Apache License 2.0</name>
            <url>http://www.apache.org/licenses/LICENSE-2.0</url>
            <distribution>repo</distribution>
        </license>
    </licenses>
    <developers>
        <developer>
            <id>amazonwebservices</id>
            <organization>Amazon Web Services</organization>
            <organizationUrl>https://aws.amazon.com</organizationUrl>
            <roles>
                <role>developer</role>
            </roles>
        </developer>
    </developers>
    <scm>
        <connection>scm:git@github.com:awslabs/aws-athena-query-federation.git</connection>
        <url>https://github.com/awslabs/aws-athena-query-federation</url>
        <tag>HEAD</tag>
    </scm>
    <modules>
        <module>athena-federation-sdk</module>
        <module>athena-federation-sdk-tools</module>
        <module>athena-federation-integ-test</module>
        <module>athena-cloudwatch</module>
        <module>athena-cloudwatch-metrics</module>
        <module>athena-dynamodb</module>
        <module>athena-aws-cmdb</module>
        <module>athena-docdb</module>
        <module>athena-redis</module>
        <module>athena-hbase</module>
        <module>athena-example</module>
        <module>athena-elasticsearch</module>
        <module>athena-tpcds</module>
        <module>athena-jdbc</module>
        <module>athena-mysql</module>
        <module>athena-postgresql</module>
        <module>athena-redshift</module>
        <module>athena-udfs</module>
        <module>athena-vertica</module>
        <module>athena-timestream</module>
        <module>athena-neptune</module>
        <module>athena-google-bigquery</module>
        <module>athena-oracle</module>
        <module>athena-sqlserver</module>
        <module>athena-synapse</module>
        <module>athena-datalakegen2</module>
        <module>athena-snowflake</module>
        <module>athena-teradata</module>
        <module>athena-saphana</module>
        <module>athena-cloudera-hive</module>
        <module>athena-cloudera-impala</module>
        <module>athena-hortonworks-hive</module>
        <module>athena-db2</module>
        <module>athena-db2-as400</module>
        <module>athena-msk</module>
        <module>athena-kafka</module>
        <module>athena-gcs</module>
        <module>athena-clickhouse</module>
    </modules>
    <dependencies>
        <dependency>
            <!-- Setting this dependency to provided with the range version will ensure to exclude it from all transitive depndencies -->
            <groupId>commons-logging</groupId>
            <artifactId>commons-logging</artifactId>
            <version>[1.2,)</version>
            <scope>provided</scope>
        </dependency>
        <dependency>
            <groupId>com.fasterxml.jackson.datatype</groupId>
            <artifactId>jackson-datatype-jsr310</artifactId>
            <version>${fasterxml.jackson.version}</version>
        </dependency>
        <dependency>
            <groupId>com.fasterxml.jackson.dataformat</groupId>
            <artifactId>jackson-dataformat-cbor</artifactId>
            <version>${fasterxml.jackson.version}</version>
        </dependency>
        <dependency>
            <groupId>com.fasterxml.jackson.core</groupId>
            <artifactId>jackson-core</artifactId>
            <version>${fasterxml.jackson.version}</version>
        </dependency>
        <dependency>
            <groupId>com.fasterxml.jackson.core</groupId>
            <artifactId>jackson-databind</artifactId>
            <version>${fasterxml.jackson.version}</version>
        </dependency>
        <dependency>
            <groupId>com.fasterxml.jackson.core</groupId>
            <artifactId>jackson-annotations</artifactId>
            <version>${fasterxml.jackson.version}</version>
        </dependency>
        <dependency>
            <groupId>net.jqwik</groupId>
            <artifactId>jqwik</artifactId>
            <version>${jqwik.version}</version>
            <scope>test</scope>
        </dependency>
        <dependency>
            <groupId>org.assertj</groupId>
            <artifactId>assertj-core</artifactId>
            <version>${assertj.version}</version>
            <scope>test</scope>
        </dependency>
        <dependency>
            <groupId>org.junit.jupiter</groupId>
            <artifactId>junit-jupiter-api</artifactId>
            <scope>test</scope>
        </dependency>
        <dependency>
            <groupId>junit</groupId>
            <artifactId>junit</artifactId>
            <version>${junit.version}</version>
            <scope>test</scope>
        </dependency>
        <dependency>
            <groupId>org.junit.jupiter</groupId>
            <artifactId>junit-jupiter-engine</artifactId>
            <scope>test</scope>
        </dependency>
        <dependency>
            <groupId>org.junit.vintage</groupId>
            <artifactId>junit-vintage-engine</artifactId>
            <scope>test</scope>
        </dependency>
        <dependency>
            <groupId>org.mockito</groupId>
            <artifactId>mockito-core</artifactId>
            <version>${mockito.version}</version>
            <scope>test</scope>
        </dependency>
        <!-- https://mvnrepository.com/artifact/org.testng/testng -->
        <dependency>
            <groupId>org.testng</groupId>
            <artifactId>testng</artifactId>
            <version>${testng.version}</version>
            <scope>test</scope>
        </dependency>
    </dependencies>
    <build>
        <pluginManagement>
            <plugins>
                <plugin>
                    <groupId>org.apache.maven.plugins</groupId>
                    <artifactId>maven-dependency-plugin</artifactId>
                    <version>3.8.1</version>
                </plugin>
            </plugins>
        </pluginManagement>
        <plugins>
            <!--<plugin>
                <groupId>org.owasp</groupId>
                <artifactId>dependency-check-maven</artifactId>
                <version>8.0.1</version>
                <executions>
                    <execution>
                        <goals>
                            <goal>check</goal>
                        </goals>
                    </execution>
                </executions>
            </plugin>-->
            <plugin>
                <groupId>org.apache.maven.plugins</groupId>
                <artifactId>maven-shade-plugin</artifactId>
                <version>${mvn.shade.plugin.version}</version>
                <executions>
                    <execution>
                        <phase>package</phase>
                        <goals>
                            <goal>shade</goal>
                        </goals>
                        <configuration>
                            <artifactSet>
                                <excludes>
                                    <exclude>classworlds:classworlds</exclude>
                                    <exclude>junit:junit</exclude>
                                    <exclude>jmock:*</exclude>
                                    <exclude>*:xml-apis</exclude>
                                    <exclude>org.apache.maven:lib:tests</exclude>
                                    <exclude>java.*</exclude>
                                </excludes>
                            </artifactSet>
                        </configuration>
                    </execution>
                </executions>
            </plugin>
            <plugin>
                <groupId>org.jacoco</groupId>
                <artifactId>jacoco-maven-plugin</artifactId>
                <version>0.8.13</version>
                <executions>
                    <execution>
                        <goals>
                            <goal>prepare-agent</goal>
                        </goals>
                    </execution>
                    <!-- attached to Maven test phase -->
                    <execution>
                        <id>report</id>
                        <phase>test</phase>
                        <goals>
                            <goal>report</goal>
                        </goals>
                    </execution>
                </executions>
            </plugin>
            <plugin>
                <groupId>org.apache.maven.plugins</groupId>
                <artifactId>maven-checkstyle-plugin</artifactId>
                <version>${mvn.checkstyle.version}</version>
                <configuration>
                    <configLocation>checkstyle.xml</configLocation>
                    <encoding>UTF-8</encoding>
                    <consoleOutput>true</consoleOutput>
                    <failsOnError>true</failsOnError>
                    <linkXRef>false</linkXRef>
                </configuration>
                <executions>
                    <execution>
                        <id>validate</id>
                        <phase>validate</phase>
                        <goals>
                            <goal>check</goal>
                        </goals>
                    </execution>
                </executions>
            </plugin>
            <plugin>
                <groupId>org.codehaus.mojo</groupId>
                <artifactId>license-maven-plugin</artifactId>
                <version>2.5.0</version>
                <configuration>
                    <verbose>false</verbose>
                    <addSvnKeyWords>false</addSvnKeyWords>
                    <addJavaLicenseAfterPackage>false</addJavaLicenseAfterPackage>
                </configuration>
                <executions>
                    <execution>
                        <id>first</id>
                        <goals>
                            <goal>update-file-header</goal>
                        </goals>
                        <phase>process-sources</phase>
                        <configuration>
                            <licenseName>apache_v2</licenseName>
                            <roots>
                                <root>src/main/java</root>
                                <root>src/test</root>
                            </roots>
                        </configuration>
                    </execution>
                </executions>
            </plugin>
            <plugin>
                <artifactId>maven-compiler-plugin</artifactId>
                <version>${maven.compiler.plugin.version}</version>
                <configuration>
                    <!-- required if you want to report source code names of property method parameters -->
                    <compilerArgs>
                        <arg>-parameters</arg>
                    </compilerArgs>
                </configuration>
            </plugin>
            <plugin>
                <groupId>org.apache.maven.plugins</groupId>
                <artifactId>maven-surefire-plugin</artifactId>
                <version>${surefire.failsafe.version}</version>
                <configuration>
                    <excludes>
                        <exclude>*IntegTest</exclude>
                    </excludes>
                </configuration>
            </plugin>
            <plugin>
                <groupId>org.apache.maven.plugins</groupId>
                <artifactId>maven-failsafe-plugin</artifactId>
                <version>${surefire.failsafe.version}</version>
                <configuration>
                    <forkCount>3C</forkCount>
                    <reuseForks>false</reuseForks>
                    <includes>
                        <include>*IntegTest</include>
                    </includes>
                </configuration>
            </plugin>
            <plugin>
                <groupId>org.apache.maven.plugins</groupId>
                <artifactId>maven-javadoc-plugin</artifactId>
                <version>${mvn.javadoc.plugin.version}</version>
                <configuration>
                    <failOnError>false</failOnError>
                    <notimestamp>true</notimestamp>
                </configuration>
            </plugin>
        </plugins>
    </build>
    <profiles>
        <profile>
            <id>java8</id>
            <activation>
                <jdk>1.8</jdk>
            </activation>
            <properties>
                <maven.compiler.release>8</maven.compiler.release>
            </properties>
        </profile>
        <profile>
            <id>java17</id>
            <activation>
                <jdk>17</jdk>
            </activation>
            <properties>
                <maven.compiler.release>17</maven.compiler.release>
            </properties>
            <build>
                <plugins>
                    <plugin>
                        <groupId>org.apache.maven.plugins</groupId>
                        <artifactId>maven-surefire-plugin</artifactId>
                        <version>${surefire.failsafe.version}</version>
                        <configuration>
                            <argLine>--add-opens=java.base/java.nio=ALL-UNNAMED</argLine>
                            <excludes>
                                <exclude>*IntegTest</exclude>
                            </excludes>
                        </configuration>
                    </plugin>
                    <plugin>
                        <groupId>org.apache.maven.plugins</groupId>
                        <artifactId>maven-failsafe-plugin</artifactId>
                        <version>${surefire.failsafe.version}</version>
                        <configuration>
                            <argLine>--add-opens=java.base/java.nio=ALL-UNNAMED</argLine>
                            <forkCount>3C</forkCount>
                            <reuseForks>false</reuseForks>
                            <includes>
                                <include>*IntegTest</include>
                            </includes>
                        </configuration>
                    </plugin>
                </plugins>
            </build>
        </profile>
        <profile>
            <id>release</id>
            <distributionManagement>
                <snapshotRepository>
                    <id>central</id>
                    <url>https://central.sonatype.com/repository/maven-snapshots/</url>
                </snapshotRepository>
                <repository>
                    <id>central</id>
                    <url>https://ossrh-staging-api.central.sonatype.com/service/local/staging/deploy/maven2/</url>
                </repository>
            </distributionManagement>
            <build>
                <plugins>
                    <plugin>
                        <groupId>org.apache.maven.plugins</groupId>
                        <artifactId>maven-javadoc-plugin</artifactId>
                        <version>${mvn.javadoc.plugin.version}</version>
                        <configuration>
                            <failOnError>false</failOnError>
                            <notimestamp>true</notimestamp>
                        </configuration>
                        <executions>
                            <execution>
                                <id>attach-javadocs</id>
                                <goals>
                                    <goal>jar</goal>
                                </goals>
                            </execution>
                        </executions>
                    </plugin>
                    <plugin>
                        <groupId>org.apache.maven.plugins</groupId>
                        <artifactId>maven-source-plugin</artifactId>
                        <version>${mvn.source.plugin.version}</version>
                        <executions>
                            <execution>
                                <id>attach-sources</id>
                                <goals>
                                    <goal>jar-no-fork</goal>
                                </goals>
                            </execution>
                        </executions>
                    </plugin>
                    <plugin>
                        <groupId>org.apache.maven.plugins</groupId>
                        <artifactId>maven-gpg-plugin</artifactId>
                        <version>3.2.7</version>
                        <executions>
                            <execution>
                                <id>sign-artifacts</id>
                                <phase>verify</phase>
                                <goals>
                                    <goal>sign</goal>
                                </goals>
                                <configuration>
                                    <!-- Prevent gpg from using pinentry programs https://github.com/actions/setup-java/issues/83-->
                                    <gpgArguments>
                                        <arg>--pinentry-mode</arg>
                                        <arg>loopback</arg>
                                    </gpgArguments>
                                </configuration>
                            </execution>
                        </executions>
                    </plugin>
                    <plugin>
                        <groupId>org.sonatype.central</groupId>
                        <artifactId>central-publishing-maven-plugin</artifactId>
                        <version>0.7.0</version>
                        <extensions>true</extensions>
                        <configuration>
                            <publishingServerId>central</publishingServerId>
                            <autoPublish>true</autoPublish>
                        </configuration>
                    </plugin>
                </plugins>
            </build>
        </profile>
    </profiles>
</project><|MERGE_RESOLUTION|>--- conflicted
+++ resolved
@@ -4,11 +4,7 @@
     <groupId>com.amazonaws</groupId>
     <artifactId>aws-athena-query-federation</artifactId>
     <packaging>pom</packaging>
-<<<<<<< HEAD
-    <version>2025.14.1</version>
-=======
     <version>2025.22.1</version>
->>>>>>> 5721a988
     <name>AWS Athena Query Federation</name>
     <description>The Amazon Athena Query Federation SDK allows you to customize Amazon Athena with your own code.</description>
     <url>https://github.com/awslabs/aws-athena-query-federation</url>
@@ -31,11 +27,7 @@
         <assertj.version>3.27.3</assertj.version>
         <testng.version>7.11.0</testng.version>
         <!--- to meet engine version 2.12.6 -->
-<<<<<<< HEAD
-        <fasterxml.jackson.version>2.18.3</fasterxml.jackson.version>
-=======
         <fasterxml.jackson.version>2.19.0</fasterxml.jackson.version>
->>>>>>> 5721a988
         <surefire.failsafe.version>3.5.3</surefire.failsafe.version>
         <log4j2Version>2.24.2</log4j2Version>
         <apache.arrow.version>18.1.0</apache.arrow.version>
