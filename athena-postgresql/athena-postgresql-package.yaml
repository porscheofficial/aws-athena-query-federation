--- conflicted
+++ resolved
@@ -10,11 +10,7 @@
     Labels:
       - athena-federation
     HomePageUrl: 'https://github.com/awslabs/aws-athena-query-federation'
-<<<<<<< HEAD
-    SemanticVersion: 2025.7.1
-=======
     SemanticVersion: 2025.14.1
->>>>>>> c56d0446
     SourceCodeUrl: 'https://github.com/awslabs/aws-athena-query-federation'
 Parameters:
   LambdaFunctionName:
@@ -86,11 +82,7 @@
           default_scale: !Ref DefaultScale
       FunctionName: !Ref LambdaFunctionName
       Handler: !Sub "com.amazonaws.athena.connectors.postgresql.${CompositeHandler}"
-<<<<<<< HEAD
-      CodeUri: "./target/athena-postgresql-2025.7.1.jar"
-=======
       CodeUri: "./target/athena-postgresql-2025.14.1.jar"
->>>>>>> c56d0446
       Description: "Enables Amazon Athena to communicate with PostgreSQL using JDBC"
       Runtime: java11
       Timeout: !Ref LambdaTimeout
