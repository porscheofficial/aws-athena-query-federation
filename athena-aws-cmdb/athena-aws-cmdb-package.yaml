Transform: 'AWS::Serverless-2016-10-31'
Metadata:
  'AWS::ServerlessRepo::Application':
    Name: AthenaAwsCmdbConnector
    Description: 'This connector enables Amazon Athena to communicate with various AWS Services, making your resource inventories accessible via SQL.'
    Author: 'default author'
    SpdxLicenseId: Apache-2.0
    LicenseUrl: LICENSE.txt
    ReadmeUrl: README.md
    Labels:
      - athena-federation
    HomePageUrl: 'https://github.com/awslabs/aws-athena-query-federation'
<<<<<<< HEAD
    SemanticVersion: 2025.14.1
=======
    SemanticVersion: 2025.22.1
>>>>>>> 5721a988
    SourceCodeUrl: 'https://github.com/awslabs/aws-athena-query-federation'
Parameters:
  AthenaCatalogName:
    Description: 'This is the name of the lambda function that will be created. This name must satisfy the pattern ^[a-z0-9-_]{1,64}$'
    Type: String
    AllowedPattern: ^[a-z0-9-_]{1,64}$
  SpillBucket:
    Description: 'The name of the bucket where this function can spill data.'
    Type: String
  SpillPrefix:
    Description: 'The prefix within SpillBucket where this function can spill data.'
    Type: String
    Default: athena-spill
  LambdaTimeout:
    Description: 'Maximum Lambda invocation runtime in seconds. (min 1 - 900 max)'
    Default: 900
    Type: Number
  LambdaMemory:
    Description: 'Lambda memory in MB (min 128 - 3008 max).'
    Default: 3008
    Type: Number
  DisableSpillEncryption:
    Description: "WARNING: If set to 'true' encryption for spilled data is disabled."
    Default: 'false'
    Type: String
  PermissionsBoundaryARN:
    Description: "(Optional) An IAM policy ARN to use as the PermissionsBoundary for the created Lambda function's execution role"
    Default: ''
    Type: String
Conditions:
  HasPermissionsBoundary: !Not [ !Equals [ !Ref PermissionsBoundaryARN, "" ] ]
Resources:
  ConnectorConfig:
    Type: 'AWS::Serverless::Function'
    Properties:
      Environment:
        Variables:
          disable_spill_encryption: !Ref DisableSpillEncryption
          spill_bucket: !Ref SpillBucket
          spill_prefix: !Ref SpillPrefix
      FunctionName: !Ref AthenaCatalogName
      Handler: "com.amazonaws.athena.connectors.aws.cmdb.AwsCmdbCompositeHandler"
<<<<<<< HEAD
      CodeUri: "./target/athena-aws-cmdb-2025.14.1.jar"
=======
      CodeUri: "./target/athena-aws-cmdb-2025.22.1.jar"
>>>>>>> 5721a988
      Description: "Enables Amazon Athena to communicate with various AWS Services, making your resource inventories accessible via SQL."
      Runtime: java11
      Timeout: !Ref LambdaTimeout
      MemorySize: !Ref LambdaMemory
      PermissionsBoundary: !If [ HasPermissionsBoundary, !Ref PermissionsBoundaryARN, !Ref "AWS::NoValue" ]
      Policies:
        - Statement:
            - Action:
                - autoscaling:Describe*
                - elasticloadbalancing:Describe*
                - ec2:Describe*
                - elasticmapreduce:Describe*
                - elasticmapreduce:List*
                - rds:Describe*
                - rds:ListTagsForResource
                - athena:GetQueryExecution
                - s3:ListBucket
                - s3:ListAllMyBuckets
                - s3:GetBucketAcl
                - athena:GetQueryExecution
              Effect: Allow
              Resource: '*'
          Version: '2012-10-17'
        #S3CrudPolicy allows our connector to spill large responses to S3. You can optionally replace this pre-made policy
        #with one that is more restrictive and can only 'put' but not read,delete, or overwrite files.
        - S3CrudPolicy:
            BucketName: !Ref SpillBucket<|MERGE_RESOLUTION|>--- conflicted
+++ resolved
@@ -10,11 +10,7 @@
     Labels:
       - athena-federation
     HomePageUrl: 'https://github.com/awslabs/aws-athena-query-federation'
-<<<<<<< HEAD
-    SemanticVersion: 2025.14.1
-=======
     SemanticVersion: 2025.22.1
->>>>>>> 5721a988
     SourceCodeUrl: 'https://github.com/awslabs/aws-athena-query-federation'
 Parameters:
   AthenaCatalogName:
@@ -57,11 +53,7 @@
           spill_prefix: !Ref SpillPrefix
       FunctionName: !Ref AthenaCatalogName
       Handler: "com.amazonaws.athena.connectors.aws.cmdb.AwsCmdbCompositeHandler"
-<<<<<<< HEAD
-      CodeUri: "./target/athena-aws-cmdb-2025.14.1.jar"
-=======
       CodeUri: "./target/athena-aws-cmdb-2025.22.1.jar"
->>>>>>> 5721a988
       Description: "Enables Amazon Athena to communicate with various AWS Services, making your resource inventories accessible via SQL."
       Runtime: java11
       Timeout: !Ref LambdaTimeout
