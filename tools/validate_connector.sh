--- conflicted
+++ resolved
@@ -37,11 +37,7 @@
     esac
 done
 
-<<<<<<< HEAD
-VERSION=2025.14.1
-=======
 VERSION=2025.22.1
->>>>>>> 5721a988
 
 dir=$(cd -P -- "$(dirname -- "$0")" && pwd -P)
 
