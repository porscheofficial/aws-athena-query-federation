#!/bin/bash

# Copyright (C) 2019 Amazon Web Services
# Licensed under the Apache License, Version 2.0 (the "License");
# you may not use this file except in compliance with the License.
# You may obtain a copy of the License at
#
#      http://www.apache.org/licenses/LICENSE-2.0
#
# Unless required by applicable law or agreed to in writing, software
# distributed under the License is distributed on an "AS IS" BASIS,
# WITHOUT WARRANTIES OR CONDITIONS OF ANY KIND, either express or implied.
# See the License for the specific language governing permissions and
# limitations under the License.

cat << EOF
# Run this script from any directory:
# 1. Builds the maven project, if needed.
# 2. Simulates an Athena query running against your connector that is deployed as a Lambda function.
#
# NOTE: That this test may cause a full table scan against your data source. If prompted to provide a
# query predicate, doing so will avoid a full table scan. You can also opt to stop the simulated query
# after the 'planning phase' so that it does not simulate process any splits.
#
# Use the -h or --help args to print usage information.
#
# Use 'yes | tools/validate_connector.sh [args]' to bypass this check. USE CAUTION
#
EOF

while true; do
    read -p "Do you wish to proceed? (yes or no) " yn
    case $yn in
        [Yy]* ) echo "Proceeding..."; break;;
        [Nn]* ) exit;;
        * ) echo "Please answer yes or no.";;
    esac
done

<<<<<<< HEAD
VERSION=2025.22.1
=======
VERSION=2025.31.1
>>>>>>> e261e2c1

dir=$(cd -P -- "$(dirname -- "$0")" && pwd -P)

cd "$dir/../athena-federation-sdk-tools"

if test -f "target/athena-federation-sdk-tools-${VERSION}.jar"; then
    echo "athena-federation-sdk-tools is already built, skipping compilation."
else
    mvn clean install
fi

java -cp target/athena-federation-sdk-tools-${VERSION}-withdep.jar com.amazonaws.athena.connector.validation.ConnectorValidator $@<|MERGE_RESOLUTION|>--- conflicted
+++ resolved
@@ -37,11 +37,7 @@
     esac
 done
 
-<<<<<<< HEAD
-VERSION=2025.22.1
-=======
 VERSION=2025.31.1
->>>>>>> e261e2c1
 
 dir=$(cd -P -- "$(dirname -- "$0")" && pwd -P)
 
