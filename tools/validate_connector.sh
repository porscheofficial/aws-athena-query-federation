#!/bin/bash

# Copyright (C) 2019 Amazon Web Services
# Licensed under the Apache License, Version 2.0 (the "License");
# you may not use this file except in compliance with the License.
# You may obtain a copy of the License at
#
#      http://www.apache.org/licenses/LICENSE-2.0
#
# Unless required by applicable law or agreed to in writing, software
# distributed under the License is distributed on an "AS IS" BASIS,
# WITHOUT WARRANTIES OR CONDITIONS OF ANY KIND, either express or implied.
# See the License for the specific language governing permissions and
# limitations under the License.

cat << EOF
# Run this script from any directory:
# 1. Builds the maven project, if needed.
# 2. Simulates an Athena query running against your connector that is deployed as a Lambda function.
#
# NOTE: That this test may cause a full table scan against your data source. If prompted to provide a
# query predicate, doing so will avoid a full table scan. You can also opt to stop the simulated query
# after the 'planning phase' so that it does not simulate process any splits.
#
# Use the -h or --help args to print usage information.
#
# Use 'yes | tools/validate_connector.sh [args]' to bypass this check. USE CAUTION
#
EOF

while true; do
    read -p "Do you wish to proceed? (yes or no) " yn
    case $yn in
        [Yy]* ) echo "Proceeding..."; break;;
        [Nn]* ) exit;;
        * ) echo "Please answer yes or no.";;
    esac
done

<<<<<<< HEAD
VERSION=2025.7.1
=======
VERSION=2025.14.1
>>>>>>> c56d0446

dir=$(cd -P -- "$(dirname -- "$0")" && pwd -P)

cd "$dir/../athena-federation-sdk-tools"

if test -f "target/athena-federation-sdk-tools-${VERSION}.jar"; then
    echo "athena-federation-sdk-tools is already built, skipping compilation."
else
    mvn clean install
fi

java -cp target/athena-federation-sdk-tools-${VERSION}-withdep.jar com.amazonaws.athena.connector.validation.ConnectorValidator $@<|MERGE_RESOLUTION|>--- conflicted
+++ resolved
@@ -37,11 +37,7 @@
     esac
 done
 
-<<<<<<< HEAD
-VERSION=2025.7.1
-=======
 VERSION=2025.14.1
->>>>>>> c56d0446
 
 dir=$(cd -P -- "$(dirname -- "$0")" && pwd -P)
 
