<?xml version="1.0" encoding="utf-8"?>
<project xmlns="http://maven.apache.org/POM/4.0.0" xmlns:xsi="http://www.w3.org/2001/XMLSchema-instance" xsi:schemaLocation="http://maven.apache.org/POM/4.0.0 http://maven.apache.org/xsd/maven-4.0.0.xsd">
    <parent>
        <artifactId>aws-athena-query-federation</artifactId>
        <groupId>com.amazonaws</groupId>
<<<<<<< HEAD
        <version>2025.14.1</version>
=======
        <version>2025.22.1</version>
>>>>>>> 5721a988
    </parent>
    <modelVersion>4.0.0</modelVersion>
    <artifactId>athena-federation-sdk-tools</artifactId>
    <packaging>jar</packaging>
    <name>Amazon Athena Query Federation SDK Tools</name>
<<<<<<< HEAD
    <version>2025.14.1</version>
=======
    <version>2025.22.1</version>
>>>>>>> 5721a988
    <dependencies>
        <dependency>
            <groupId>com.amazonaws</groupId>
            <artifactId>aws-athena-federation-sdk</artifactId>
<<<<<<< HEAD
            <version>2025.14.1</version>
=======
            <version>2025.22.1</version>
>>>>>>> 5721a988
            <classifier>withdep</classifier>
            <exclusions>
                <!-- replaced with jcl-over-slf4j -->
                <exclusion>
                    <groupId>commons-logging</groupId>
                    <artifactId>commons-logging</artifactId>
                </exclusion>
            </exclusions>
        </dependency>
        <dependency>
            <groupId>commons-cli</groupId>
            <artifactId>commons-cli</artifactId>
            <version>${commons.cli.version}</version>
        </dependency>
        <dependency>
            <groupId>org.slf4j</groupId>
            <artifactId>slf4j-api</artifactId>
            <version>${slf4j-log4j.version}</version>
        </dependency>
        <dependency>
            <groupId>org.slf4j</groupId>
            <artifactId>jcl-over-slf4j</artifactId>
            <version>${slf4j-log4j.version}</version>
        </dependency>
        <dependency>
            <groupId>org.apache.logging.log4j</groupId>
            <artifactId>log4j-slf4j2-impl</artifactId>
            <version>${log4j2Version}</version>
            <scope>runtime</scope>
        </dependency>
        <dependency>
            <groupId>com.amazonaws</groupId>
            <artifactId>aws-lambda-java-log4j2</artifactId>
            <version>${aws.lambda-java-log4j2.version}</version>
            <scope>runtime</scope>
        </dependency>
        <dependency>
            <groupId>org.apache.logging.log4j</groupId>
            <artifactId>log4j-core</artifactId>
            <version>${log4j2Version}</version>
            <scope>runtime</scope>
        </dependency>
        <dependency>
            <groupId>org.apache.logging.log4j</groupId>
            <artifactId>log4j-api</artifactId>
            <version>${log4j2Version}</version>
            <scope>runtime</scope>
        </dependency>
    </dependencies>
    <build>
        <plugins>
            <plugin>
                <groupId>org.apache.maven.plugins</groupId>
                <artifactId>maven-checkstyle-plugin</artifactId>
                <version>${mvn.checkstyle.version}</version>
                <configuration>
                    <configLocation>checkstyle.xml</configLocation>
                    <encoding>UTF-8</encoding>
                    <consoleOutput>true</consoleOutput>
                    <failsOnError>false</failsOnError>
                    <linkXRef>false</linkXRef>
                </configuration>
                <executions>
                    <execution>
                        <id>validate</id>
                        <phase>validate</phase>
                        <goals>
                            <goal>check</goal>
                        </goals>
                    </execution>
                </executions>
            </plugin>
            <plugin>
                <groupId>org.apache.maven.plugins</groupId>
                <artifactId>maven-shade-plugin</artifactId>
                <version>${mvn.shade.plugin.version}</version>
                <configuration>
                    <shadedArtifactAttached>true</shadedArtifactAttached>
                    <filters>
                        <filter>
                            <artifact>*:*</artifact>
                            <excludes>
                                <exclude>META-INF/*.SF</exclude>
                                <exclude>META-INF/*.DSA</exclude>
                                <exclude>META-INF/*.RSA</exclude>
                            </excludes>
                        </filter>
                    </filters>
                    <transformers>
                        <!-- This transformer is here to concatenate log4j2 cache during shading -->
                        <transformer implementation="com.github.edwgiz.maven_shade_plugin.log4j2_cache_transformer.PluginsCacheFileTransformer">
</transformer>
                    </transformers>
                </configuration>
                <dependencies>
                    <dependency>
                        <groupId>com.github.edwgiz</groupId>
                        <artifactId>maven-shade-plugin.log4j2-cachefile-transformer</artifactId>
                        <version>${log4j2.cachefile.transformer.version}</version>
                    </dependency>
                </dependencies>
                <executions>
                    <execution>
                        <id>withdep</id>
                        <phase>package</phase>
                        <goals>
                            <goal>shade</goal>
                        </goals>
                        <configuration>
                            <!-- Contains all dependencies. -->
                            <shadedClassifierName>withdep</shadedClassifierName>
                        </configuration>
                    </execution>
                </executions>
            </plugin>
        </plugins>
    </build>
</project><|MERGE_RESOLUTION|>--- conflicted
+++ resolved
@@ -3,30 +3,18 @@
     <parent>
         <artifactId>aws-athena-query-federation</artifactId>
         <groupId>com.amazonaws</groupId>
-<<<<<<< HEAD
-        <version>2025.14.1</version>
-=======
         <version>2025.22.1</version>
->>>>>>> 5721a988
     </parent>
     <modelVersion>4.0.0</modelVersion>
     <artifactId>athena-federation-sdk-tools</artifactId>
     <packaging>jar</packaging>
     <name>Amazon Athena Query Federation SDK Tools</name>
-<<<<<<< HEAD
-    <version>2025.14.1</version>
-=======
     <version>2025.22.1</version>
->>>>>>> 5721a988
     <dependencies>
         <dependency>
             <groupId>com.amazonaws</groupId>
             <artifactId>aws-athena-federation-sdk</artifactId>
-<<<<<<< HEAD
-            <version>2025.14.1</version>
-=======
             <version>2025.22.1</version>
->>>>>>> 5721a988
             <classifier>withdep</classifier>
             <exclusions>
                 <!-- replaced with jcl-over-slf4j -->
