--- conflicted
+++ resolved
@@ -10,11 +10,7 @@
     ReadmeUrl: README.md
     Labels: ['athena-federation']
     HomePageUrl: https://github.com/awslabs/aws-athena-query-federation
-<<<<<<< HEAD
-    SemanticVersion: 2025.7.1
-=======
     SemanticVersion: 2025.14.1
->>>>>>> c56d0446
     SourceCodeUrl: https://github.com/awslabs/aws-athena-query-federation
 
 # Parameters are CloudFormation features to pass input
@@ -89,11 +85,7 @@
       FunctionName: !Sub "${AthenaCatalogName}"
       PackageType: "Image"
       ImageUri: !Sub
-<<<<<<< HEAD
-        - '${Account}.dkr.ecr.${AWS::Region}.amazonaws.com/athena-federation-repository-vertica:2025.7.1'
-=======
         - '${Account}.dkr.ecr.${AWS::Region}.amazonaws.com/athena-federation-repository-vertica:2025.14.1'
->>>>>>> c56d0446
         - Account: !If [IsRegionBAH, 084828588479, !If [IsRegionHKG, 183295418215, 292517598671]]
       Description: "Amazon Athena Vertica Connector"
       Timeout: !Ref LambdaTimeout
