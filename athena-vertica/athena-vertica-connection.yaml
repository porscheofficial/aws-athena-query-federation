Transform: 'AWS::Serverless-2016-10-31'

Metadata:
  AWS::ServerlessRepo::Application:
    Name: AthenaVerticaConnectorWithGlueConnection
    Description: 'This connector enables Amazon Athena to communicate with Vertica'
    Author: 'default author'
    SpdxLicenseId: Apache-2.0
    LicenseUrl: LICENSE.txt
    ReadmeUrl: README.md
    Labels: ['athena-federation']
    HomePageUrl: https://github.com/awslabs/aws-athena-query-federation
<<<<<<< HEAD
    SemanticVersion: 2025.14.1
=======
    SemanticVersion: 2025.22.1
>>>>>>> 5721a988
    SourceCodeUrl: https://github.com/awslabs/aws-athena-query-federation

# Parameters are CloudFormation features to pass input
# to your template when you create a stack
Parameters:
  LambdaFunctionName:
    Description: 'This is the name of the lambda function that will be created. This name must satisfy the pattern ^[a-z0-9-_]{1,64}$'
    Type: String
    AllowedPattern: ^[a-z0-9-_]{1,64}$
  SpillBucket:
    Description: 'The name of the bucket where this function can spill data.'
    Type: String
  ExportBucket:
    Description: "The bucket where the Vertica Query results will be exported."
    Type: String
  GlueConnection:
    Description: "Name of glue connection storing connection details for Federated Data source."
    Type: String
  SubnetIds:
    Description: 'One or more Subnet IDs corresponding to the Subnet that the Lambda function can use to access you data source. (e.g. subnet1,subnet2)'
    Type: 'List<AWS::EC2::Subnet::Id>'
  SecurityGroupIds:
    Description: 'One or more SecurityGroup IDs corresponding to the SecurityGroup that should be applied to the Lambda function. (e.g. sg1,sg2,sg3)'
    Type: 'List<AWS::EC2::SecurityGroup::Id>'
  SecretName:
    Description: 'The name or prefix of a set of names within Secrets Manager that this function should have access to. (e.g. vertica-*).'
    Type: String
    Default: "vertica-*"
  KmsKeyId:
    Description: "(Optional) By default any data that is spilled to S3 is encrypted using AES-GCM and a randomly generated key. Setting a KMS Key ID allows your Lambda function to use KMS for key generation for a stronger source of encryption keys."
    Type: String
    Default: ""
  LambdaRoleArn:
    Description: "(Optional) A custom role to be used by the Connector lambda"
    Type: String
    Default: ""

Conditions:
  HasKmsKeyId: !Not [ !Equals [ !Ref KmsKeyId, "" ] ]
  NotHasLambdaRole: !Equals [ !Ref LambdaRoleArn, "" ]
  CreateKmsPolicy: !And [ !Condition HasKmsKeyId, !Condition NotHasLambdaRole ]
  IsRegionBAH: !Equals [!Ref "AWS::Region", "me-south-1"]
  IsRegionHKG: !Equals [!Ref "AWS::Region", "ap-east-1"]

Resources:
  ConnectorConfig:
    Type: 'AWS::Serverless::Function'
    Properties:
      Environment:
        Variables:
          glue_connection: !Ref GlueConnection
      FunctionName: !Ref LambdaFunctionName
      PackageType: "Image"
      ImageUri: !Sub
<<<<<<< HEAD
        - '${Account}.dkr.ecr.${AWS::Region}.amazonaws.com/athena-federation-repository-vertica:2025.14.1'
=======
        - '${Account}.dkr.ecr.${AWS::Region}.amazonaws.com/athena-federation-repository-vertica:2025.22.1'
>>>>>>> 5721a988
        - Account: !If [IsRegionBAH, 084828588479, !If [IsRegionHKG, 183295418215, 292517598671]]
      ImageConfig:
        Command: [ "com.amazonaws.athena.connectors.vertica.VerticaCompositeHandler" ]
      Description: "Amazon Athena Vertica Connector"
      Timeout: 900
      MemorySize: 3008
      Role: !If [ NotHasLambdaRole, !GetAtt FunctionRole.Arn, !Ref LambdaRoleArn ]
      VpcConfig:
        SecurityGroupIds: !Ref SecurityGroupIds
        SubnetIds: !Ref SubnetIds

  FunctionRole:
    Condition: NotHasLambdaRole
    Type: AWS::IAM::Role
    Properties:
      ManagedPolicyArns:
        - !Sub "arn:${AWS::Partition}:iam::aws:policy/service-role/AWSLambdaVPCAccessExecutionRole"
      AssumeRolePolicyDocument:
        Version: 2012-10-17
        Statement:
          - Effect: Allow
            Principal:
              Service:
                - lambda.amazonaws.com
            Action:
              - "sts:AssumeRole"

  FunctionExecutionPolicy:
    Condition: NotHasLambdaRole
    Type: "AWS::IAM::Policy"
    Properties:
      Roles:
        - !Ref FunctionRole
      PolicyName: FunctionExecutionPolicy
      PolicyDocument:
        Version: 2012-10-17
        Statement:
          - Action:
              - athena:GetQueryExecution
            Effect: Allow
            Resource: '*'
          - Action:
              - s3:ListBucket
            Effect: Allow
            Resource:
              - !Sub 'arn:${AWS::Partition}:s3:::${ExportBucket}'
              - !Sub 'arn:${AWS::Partition}:s3:::${SpillBucket}'
          - Action:
              - secretsmanager:GetSecretValue
            Effect: Allow
            Resource: !Sub 'arn:${AWS::Partition}:secretsmanager:*:*:secret:${SecretName}*'
          - Action:
              - ec2:CreateNetworkInterface
              - ec2:DeleteNetworkInterface
              - ec2:DescribeNetworkInterfaces
              - ec2:DetachNetworkInterface
            Effect: Allow
            Resource: '*'
          - Action:
              - s3:GetObject
              - s3:ListBucket
              - s3:GetBucketLocation
              - s3:GetObjectVersion
              - s3:PutObject
              - s3:PutObjectAcl
              - s3:GetLifecycleConfiguration
              - s3:PutLifecycleConfiguration
              - s3:DeleteObject
            Effect: Allow
            Resource:
              - Fn::Sub:
                  - arn:${AWS::Partition}:s3:::${spillBucketName}
                  - spillBucketName:
                      Ref: SpillBucket
              - Fn::Sub:
                  - arn:${AWS::Partition}:s3:::${spillBucketName}/*
                  - spillBucketName:
                      Ref: SpillBucket
              - Fn::Sub:
                  - arn:${AWS::Partition}:s3:::${exportBucketName}
                  - exportBucketName:
                      Ref: ExportBucket
              - Fn::Sub:
                  - arn:${AWS::Partition}:s3:::${exportBucketName}/*
                  - exportBucketName:
                      Ref: ExportBucket
          - Action:
              - glue:GetConnection
            Effect: Allow
            Resource:
              - !Sub 'arn:${AWS::Partition}:glue:${AWS::Region}:${AWS::AccountId}:connection/${GlueConnection}'
              - !Sub 'arn:${AWS::Partition}:glue:${AWS::Region}:${AWS::AccountId}:catalog'

  FunctionKmsPolicy:
    Condition: CreateKmsPolicy
    Type: "AWS::IAM::Policy"
    Properties:
      PolicyName: FunctionKmsPolicy
      PolicyDocument:
        Version: 2012-10-17
        Statement:
          - Effect: Allow
            Action:
              - kms:GenerateRandom
            Resource: '*'
          - Effect: Allow
            Action:
              - kms:GenerateDataKey
            Resource: !Sub "arn:${AWS::Partition}:kms:${AWS::Region}:${AWS::AccountId}:key/${KmsKeyId}"
      Roles:
        - !Ref FunctionRole<|MERGE_RESOLUTION|>--- conflicted
+++ resolved
@@ -10,11 +10,7 @@
     ReadmeUrl: README.md
     Labels: ['athena-federation']
     HomePageUrl: https://github.com/awslabs/aws-athena-query-federation
-<<<<<<< HEAD
-    SemanticVersion: 2025.14.1
-=======
     SemanticVersion: 2025.22.1
->>>>>>> 5721a988
     SourceCodeUrl: https://github.com/awslabs/aws-athena-query-federation
 
 # Parameters are CloudFormation features to pass input
@@ -69,11 +65,7 @@
       FunctionName: !Ref LambdaFunctionName
       PackageType: "Image"
       ImageUri: !Sub
-<<<<<<< HEAD
-        - '${Account}.dkr.ecr.${AWS::Region}.amazonaws.com/athena-federation-repository-vertica:2025.14.1'
-=======
         - '${Account}.dkr.ecr.${AWS::Region}.amazonaws.com/athena-federation-repository-vertica:2025.22.1'
->>>>>>> 5721a988
         - Account: !If [IsRegionBAH, 084828588479, !If [IsRegionHKG, 183295418215, 292517598671]]
       ImageConfig:
         Command: [ "com.amazonaws.athena.connectors.vertica.VerticaCompositeHandler" ]
