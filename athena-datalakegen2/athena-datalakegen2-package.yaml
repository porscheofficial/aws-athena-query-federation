Transform: 'AWS::Serverless-2016-10-31'
Metadata:
  'AWS::ServerlessRepo::Application':
    Name: AthenaDataLakeGen2Connector
    Description: 'This connector enables Amazon Athena to communicate with DataLake Gen2 using JDBC driver.'
    Author: 'default author'
    SpdxLicenseId: Apache-2.0
    LicenseUrl: LICENSE.txt
    ReadmeUrl: README.md
    Labels:
      - datalake-gen2
      - athena-federation
      - jdbc
    HomePageUrl: 'https://github.com/awslabs/aws-athena-query-federation'
<<<<<<< HEAD
    SemanticVersion: 2025.14.1
=======
    SemanticVersion: 2025.22.1
>>>>>>> 5721a988
    SourceCodeUrl: 'https://github.com/awslabs/aws-athena-query-federation'
Parameters:
  LambdaFunctionName:
    Description: 'This is the name of the lambda function that will be created. This name must satisfy the pattern ^[a-z0-9-_]{1,64}$'
    Type: String
    AllowedPattern: ^[a-z0-9-_]{1,64}$
  DefaultConnectionString:
    Description: 'The default connection string is used when catalog is "lambda:${LambdaFunctionName}". Catalog specific Connection Strings can be added later. Format: ${DatabaseType}://${NativeJdbcConnectionString}.'
    Type: String
  SecretNamePrefix:
    Description: 'Used to create resource-based authorization policy for "secretsmanager:GetSecretValue" action. E.g. All Athena JDBC Federation secret names can be prefixed with "AthenaJdbcFederation" and authorization policy will allow "arn:${AWS::Partition}:secretsmanager:${AWS::Region}:${AWS::AccountId}:secret:AthenaJdbcFederation*". Parameter value in this case should be "AthenaJdbcFederation". If you do not have a prefix, you can manually update the IAM policy to add allow any secret names.'
    Type: String
  SpillBucket:
    Description: 'The name of the bucket where this function can spill data.'
    Type: String
  SpillPrefix:
    Description: 'The prefix within SpillBucket where this function can spill data.'
    Type: String
    Default: athena-spill
  LambdaTimeout:
    Description: 'Maximum Lambda invocation runtime in seconds. (min 1 - 900 max)'
    Default: 900
    Type: Number
  LambdaMemory:
    Description: 'Lambda memory in MB (min 128 - 3008 max).'
    Default: 3008
    Type: Number
  DisableSpillEncryption:
    Description: 'If set to ''false'' data spilled to S3 is encrypted with AES GCM'
    Default: 'false'
    Type: String
  SecurityGroupIds:
    Description: '(Optional) One or more SecurityGroup IDs corresponding to the SecurityGroup that should be applied to the Lambda function. (e.g. sg1,sg2,sg3)'
    Type: CommaDelimitedList
    Default: ""
  SubnetIds:
    Description: '(Optional) One or more Subnet IDs corresponding to the Subnet that the Lambda function can use to access you data source. (e.g. subnet1,subnet2)'
    Type: CommaDelimitedList
    Default: ""
  PermissionsBoundaryARN:
    Description: "(Optional) An IAM policy ARN to use as the PermissionsBoundary for the created Lambda function's execution role"
    Default: ''
    Type: String
Conditions:
  HasPermissionsBoundary: !Not [ !Equals [ !Ref PermissionsBoundaryARN, "" ] ]
  HasSecurityGroups: !Not [ !Equals [ !Join ["", !Ref SecurityGroupIds], "" ] ]
  HasSubnets: !Not [ !Equals [ !Join ["", !Ref SubnetIds], "" ] ]
Resources:
  JdbcConnectorConfig:
    Type: 'AWS::Serverless::Function'
    Properties:
      Environment:
        Variables:
          disable_spill_encryption: !Ref DisableSpillEncryption
          spill_bucket: !Ref SpillBucket
          spill_prefix: !Ref SpillPrefix
          default: !Ref DefaultConnectionString
      FunctionName: !Ref LambdaFunctionName
      Handler: "com.amazonaws.athena.connectors.datalakegen2.DataLakeGen2MuxCompositeHandler"
<<<<<<< HEAD
      CodeUri: "./target/athena-datalakegen2-2025.14.1.jar"
=======
      CodeUri: "./target/athena-datalakegen2-2025.22.1.jar"
>>>>>>> 5721a988
      Description: "Enables Amazon Athena to communicate with DataLake Gen2 using JDBC"
      Runtime: java11
      Timeout: !Ref LambdaTimeout
      MemorySize: !Ref LambdaMemory
      PermissionsBoundary: !If [ HasPermissionsBoundary, !Ref PermissionsBoundaryARN, !Ref "AWS::NoValue" ]
      Policies:
        - Statement:
            - Action:
                - secretsmanager:GetSecretValue
              Effect: Allow
              Resource: !Sub 'arn:${AWS::Partition}:secretsmanager:${AWS::Region}:${AWS::AccountId}:secret:${SecretNamePrefix}*'
          Version: '2012-10-17'
        - Statement:
            - Action:
                - logs:CreateLogGroup
              Effect: Allow
              Resource: !Sub 'arn:${AWS::Partition}:logs:${AWS::Region}:${AWS::AccountId}:*'
          Version: '2012-10-17'
        - Statement:
            - Action:
                - logs:CreateLogStream
                - logs:PutLogEvents
              Effect: Allow
              Resource: !Sub 'arn:${AWS::Partition}:logs:${AWS::Region}:${AWS::AccountId}:log-group:/aws/lambda/${LambdaFunctionName}:*'
          Version: '2012-10-17'
        - Statement:
            - Action:
                - athena:GetQueryExecution
              Effect: Allow
              Resource: '*'
          Version: '2012-10-17'
        #S3CrudPolicy allows our connector to spill large responses to S3. You can optionally replace this pre-made policy
        #with one that is more restrictive and can only 'put' but not read,delete, or overwrite files.
        - S3CrudPolicy:
            BucketName: !Ref SpillBucket
        #VPCAccessPolicy allows our connector to run in a VPC so that it can access your data source.
        - VPCAccessPolicy: {}
      VpcConfig:
        SecurityGroupIds: !If [ HasSecurityGroups, !Ref SecurityGroupIds, !Ref "AWS::NoValue" ]
        SubnetIds: !If [ HasSubnets, !Ref SubnetIds, !Ref "AWS::NoValue" ]<|MERGE_RESOLUTION|>--- conflicted
+++ resolved
@@ -12,11 +12,7 @@
       - athena-federation
       - jdbc
     HomePageUrl: 'https://github.com/awslabs/aws-athena-query-federation'
-<<<<<<< HEAD
-    SemanticVersion: 2025.14.1
-=======
     SemanticVersion: 2025.22.1
->>>>>>> 5721a988
     SourceCodeUrl: 'https://github.com/awslabs/aws-athena-query-federation'
 Parameters:
   LambdaFunctionName:
@@ -76,11 +72,7 @@
           default: !Ref DefaultConnectionString
       FunctionName: !Ref LambdaFunctionName
       Handler: "com.amazonaws.athena.connectors.datalakegen2.DataLakeGen2MuxCompositeHandler"
-<<<<<<< HEAD
-      CodeUri: "./target/athena-datalakegen2-2025.14.1.jar"
-=======
       CodeUri: "./target/athena-datalakegen2-2025.22.1.jar"
->>>>>>> 5721a988
       Description: "Enables Amazon Athena to communicate with DataLake Gen2 using JDBC"
       Runtime: java11
       Timeout: !Ref LambdaTimeout
