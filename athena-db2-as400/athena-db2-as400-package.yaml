--- conflicted
+++ resolved
@@ -13,11 +13,7 @@
       - athena-federation
       - jdbc
     HomePageUrl: 'https://github.com/awslabs/aws-athena-query-federation'
-<<<<<<< HEAD
-    SemanticVersion: 2025.14.1
-=======
     SemanticVersion: 2025.22.1
->>>>>>> 5721a988
     SourceCodeUrl: 'https://github.com/awslabs/aws-athena-query-federation'
 Parameters:
   LambdaFunctionName:
@@ -77,11 +73,7 @@
           default: !Ref DefaultConnectionString
       FunctionName: !Ref LambdaFunctionName
       Handler: "com.amazonaws.athena.connectors.db2as400.Db2As400MuxCompositeHandler"
-<<<<<<< HEAD
-      CodeUri: "./target/athena-db2-as400-2025.14.1.jar"
-=======
       CodeUri: "./target/athena-db2-as400-2025.22.1.jar"
->>>>>>> 5721a988
       Description: "Enables Amazon Athena to communicate with DB2 on iSeries (AS400) using JDBC"
       Runtime: java11
       Timeout: !Ref LambdaTimeout
