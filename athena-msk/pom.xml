<?xml version="1.0" encoding="utf-8"?>
<project xmlns="http://maven.apache.org/POM/4.0.0" xmlns:xsi="http://www.w3.org/2001/XMLSchema-instance" xsi:schemaLocation="http://maven.apache.org/POM/4.0.0 http://maven.apache.org/xsd/maven-4.0.0.xsd">
    <parent>
        <artifactId>aws-athena-query-federation</artifactId>
        <groupId>com.amazonaws</groupId>
<<<<<<< HEAD
        <version>2025.7.1</version>
=======
        <version>2025.14.1</version>
>>>>>>> c56d0446
    </parent>
    <modelVersion>4.0.0</modelVersion>
    <artifactId>athena-msk</artifactId>
    <name>Athena MSK Connector</name>
<<<<<<< HEAD
    <version>2025.7.1</version>
=======
    <version>2025.14.1</version>
>>>>>>> c56d0446
    <properties>
        <maven.compiler.source>11</maven.compiler.source>
        <maven.compiler.target>11</maven.compiler.target>
    </properties>
    <dependencyManagement>
        <dependencies>
            <dependency>
                <groupId>software.amazon.awssdk</groupId>
                <artifactId>bom</artifactId>
                <version>${aws-sdk-v2.version}</version>
                <type>pom</type>
                <scope>import</scope>
            </dependency>
            <dependency>
                <groupId>org.jetbrains.kotlin</groupId>
                <artifactId>kotlin-stdlib</artifactId>
                <version>2.1.20</version>
            </dependency>
            <dependency>
                <groupId>org.jetbrains.kotlin</groupId>
                <artifactId>kotlin-stdlib-common</artifactId>
                <version>2.0.21</version>
            </dependency>
            <dependency>
                <groupId>org.jetbrains.kotlin</groupId>
                <artifactId>kotlin-stdlib-jdk8</artifactId>
                <version>2.1.20</version>
            </dependency>
            <dependency>
                <groupId>org.jetbrains.kotlin</groupId>
                <artifactId>kotlin-reflect</artifactId>
                <version>2.1.20</version>
                <scope>runtime</scope>
            </dependency>
            <dependency>
                <groupId>com.squareup.wire</groupId>
                <artifactId>wire-schema</artifactId>
                <version>5.3.1</version>
            </dependency>
            <dependency>
                <groupId>com.squareup.wire</groupId>
                <artifactId>wire-schema-jvm</artifactId>
                <version>4.9.0</version>
            </dependency>
            <dependency>
                <groupId>com.squareup.wire</groupId>
                <artifactId>wire-runtime-jvm</artifactId>
                <version>5.3.1</version>
                <scope>runtime</scope>
            </dependency>
            <dependency>
                <groupId>com.squareup.wire</groupId>
                <artifactId>wire-compiler</artifactId>
                <version>5.3.1</version>
                <scope>runtime</scope>
            </dependency>
            <dependency>
                <groupId>software.amazon.msk</groupId>
                <artifactId>aws-msk-iam-auth</artifactId>
                <version>2.1.1</version>
            </dependency>
        </dependencies>
    </dependencyManagement>
    <dependencies>
        <dependency>
            <!-- Only use the simple logger for testing so that we can see the output -->
            <groupId>org.slf4j</groupId>
            <artifactId>slf4j-simple</artifactId>
            <version>${slf4j-log4j.version}</version>
            <scope>test</scope>
        </dependency>
        <dependency>
            <groupId>org.apache.kafka</groupId>
            <artifactId>kafka-clients</artifactId>
            <version>7.9.0-ce</version>
        </dependency>
        <dependency>
            <groupId>org.apache.avro</groupId>
            <artifactId>avro</artifactId>
            <version>1.12.0</version>
        </dependency>
        <dependency>
            <groupId>com.google.protobuf</groupId>
            <artifactId>protobuf-java</artifactId>
            <version>3.25.5</version>
        </dependency>
        <dependency>
            <groupId>software.amazon.glue</groupId>
            <artifactId>schema-registry-serde</artifactId>
            <version>1.1.23</version>
        </dependency>
        <dependency>
            <groupId>io.confluent</groupId>
            <artifactId>kafka-protobuf-provider</artifactId>
            <version>7.7.2</version>
        </dependency>
        <dependency>
            <groupId>com.fasterxml.jackson.core</groupId>
            <artifactId>jackson-annotations</artifactId>
            <version>${fasterxml.jackson.version}</version>
        </dependency>
        <dependency>
            <groupId>org.slf4j</groupId>
            <artifactId>slf4j-api</artifactId>
            <version>${slf4j-log4j.version}</version>
        </dependency>
        <dependency>
            <groupId>org.slf4j</groupId>
            <artifactId>jcl-over-slf4j</artifactId>
            <version>${slf4j-log4j.version}</version>
        </dependency>
        <dependency>
            <groupId>org.apache.logging.log4j</groupId>
            <artifactId>log4j-slf4j2-impl</artifactId>
            <version>${log4j2Version}</version>
            <scope>runtime</scope>
        </dependency>
        <dependency>
            <groupId>com.amazonaws</groupId>
            <artifactId>aws-lambda-java-log4j2</artifactId>
            <version>${aws.lambda-java-log4j2.version}</version>
            <scope>runtime</scope>
        </dependency>
        <dependency>
            <groupId>org.apache.logging.log4j</groupId>
            <artifactId>log4j-core</artifactId>
            <version>${log4j2Version}</version>
            <scope>runtime</scope>
        </dependency>
        <dependency>
            <groupId>org.apache.logging.log4j</groupId>
            <artifactId>log4j-api</artifactId>
            <version>${log4j2Version}</version>
            <scope>runtime</scope>
        </dependency>
        <dependency>
            <groupId>com.amazonaws</groupId>
            <artifactId>athena-federation-integ-test</artifactId>
<<<<<<< HEAD
            <version>2025.7.1</version>
=======
            <version>2025.14.1</version>
>>>>>>> c56d0446
            <classifier>withdep</classifier>
            <scope>test</scope>
            <exclusions>
</exclusions>
        </dependency>
        <dependency>
            <groupId>com.google.guava</groupId>
            <artifactId>guava</artifactId>
            <version>${guava.version}</version>
        </dependency>
        <dependency>
            <groupId>software.amazon.msk</groupId>
            <artifactId>aws-msk-iam-auth</artifactId>
            <exclusions>
                <exclusion>
                    <groupId>com.amazonaws</groupId>
                    <artifactId>aws-java-sdk-sts</artifactId>
                </exclusion>
            </exclusions>
        </dependency>
        <dependency>
            <groupId>org.mockito</groupId>
            <artifactId>mockito-core</artifactId>
            <version>${mockito.version}</version>
            <scope>test</scope>
        </dependency>
        <dependency>
            <groupId>org.mockito</groupId>
            <artifactId>mockito-inline</artifactId>
            <version>${mockito.version}</version>
            <scope>test</scope>
        </dependency>
        <dependency>
            <groupId>com.amazonaws</groupId>
            <artifactId>aws-athena-federation-sdk</artifactId>
<<<<<<< HEAD
            <version>2025.7.1</version>
=======
            <version>2025.14.1</version>
>>>>>>> c56d0446
            <classifier>withdep</classifier>
        </dependency>
        <dependency>
            <groupId>org.testng</groupId>
            <artifactId>testng</artifactId>
            <version>${testng.version}</version>
            <scope>test</scope>
        </dependency>
        <dependency>
            <groupId>org.junit.support</groupId>
            <artifactId>testng-engine</artifactId>
            <version>1.0.6</version>
            <scope>test</scope>
        </dependency>
    </dependencies>
    <build>
        <plugins>
            <plugin>
                <groupId>org.apache.maven.plugins</groupId>
                <artifactId>maven-shade-plugin</artifactId>
                <version>${mvn.shade.plugin.version}</version>
                <configuration>
                    <createDependencyReducedPom>false</createDependencyReducedPom>
                    <filters>
                        <filter>
                            <artifact>*:*</artifact>
                            <excludes>
                                <exclude>META-INF/*.SF</exclude>
                                <exclude>META-INF/*.DSA</exclude>
                                <exclude>META-INF/*.RSA</exclude>
                            </excludes>
                        </filter>
                    </filters>
                    <transformers>
                        <!-- This transformer is here to concatenate log4j2 cache during shading -->
                        <transformer implementation="com.github.edwgiz.maven_shade_plugin.log4j2_cache_transformer.PluginsCacheFileTransformer">
</transformer>
                    </transformers>
                </configuration>
                <dependencies>
                    <dependency>
                        <groupId>com.github.edwgiz</groupId>
                        <artifactId>maven-shade-plugin.log4j2-cachefile-transformer</artifactId>
                        <version>${log4j2.cachefile.transformer.version}</version>
                    </dependency>
                </dependencies>
                <executions>
                    <execution>
                        <phase>package</phase>
                        <goals>
                            <goal>shade</goal>
                        </goals>
                    </execution>
                </executions>
            </plugin>
            <plugin>
                <groupId>org.apache.maven.plugins</groupId>
                <artifactId>maven-compiler-plugin</artifactId>
                <version>${maven.compiler.plugin.version}</version>
                <configuration>
                    <forceJavacCompilerUse>true</forceJavacCompilerUse>
                </configuration>
            </plugin>
            <plugin>
                <groupId>org.jacoco</groupId>
                <artifactId>jacoco-maven-plugin</artifactId>
                <version>0.8.13</version>
                <configuration>
                    <excludes>
                        <exclude>com/athena/connectors/msk/dto/*.*</exclude>
                    </excludes>
                </configuration>
                <executions>
                    <execution>
                        <goals>
                            <goal>prepare-agent</goal>
                        </goals>
                    </execution>
                    <!-- attached to Maven test phase -->
                    <execution>
                        <id>report</id>
                        <phase>test</phase>
                        <goals>
                            <goal>report</goal>
                        </goals>
                    </execution>
                </executions>
            </plugin>
        </plugins>
    </build>
    <repositories>
        <repository>
            <id>confluent</id>
            <url>https://packages.confluent.io/maven/</url>
        </repository>
    </repositories>
</project><|MERGE_RESOLUTION|>--- conflicted
+++ resolved
@@ -3,20 +3,12 @@
     <parent>
         <artifactId>aws-athena-query-federation</artifactId>
         <groupId>com.amazonaws</groupId>
-<<<<<<< HEAD
-        <version>2025.7.1</version>
-=======
         <version>2025.14.1</version>
->>>>>>> c56d0446
     </parent>
     <modelVersion>4.0.0</modelVersion>
     <artifactId>athena-msk</artifactId>
     <name>Athena MSK Connector</name>
-<<<<<<< HEAD
-    <version>2025.7.1</version>
-=======
     <version>2025.14.1</version>
->>>>>>> c56d0446
     <properties>
         <maven.compiler.source>11</maven.compiler.source>
         <maven.compiler.target>11</maven.compiler.target>
@@ -155,11 +147,7 @@
         <dependency>
             <groupId>com.amazonaws</groupId>
             <artifactId>athena-federation-integ-test</artifactId>
-<<<<<<< HEAD
-            <version>2025.7.1</version>
-=======
             <version>2025.14.1</version>
->>>>>>> c56d0446
             <classifier>withdep</classifier>
             <scope>test</scope>
             <exclusions>
@@ -195,11 +183,7 @@
         <dependency>
             <groupId>com.amazonaws</groupId>
             <artifactId>aws-athena-federation-sdk</artifactId>
-<<<<<<< HEAD
-            <version>2025.7.1</version>
-=======
             <version>2025.14.1</version>
->>>>>>> c56d0446
             <classifier>withdep</classifier>
         </dependency>
         <dependency>
