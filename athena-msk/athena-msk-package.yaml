--- conflicted
+++ resolved
@@ -12,11 +12,7 @@
       - msk
       - athena-federation
     HomePageUrl: 'https://github.com/awslabs/aws-athena-query-federation'
-<<<<<<< HEAD
-    SemanticVersion: 2025.22.1
-=======
     SemanticVersion: 2025.31.1
->>>>>>> e261e2c1
     SourceCodeUrl: 'https://github.com/awslabs/aws-athena-query-federation'
 Parameters:
   AuthType:
@@ -102,11 +98,7 @@
           auth_type: !Ref AuthType
       FunctionName: !Ref LambdaFunctionName
       Handler: "com.amazonaws.athena.connectors.msk.AmazonMskCompositeHandler"
-<<<<<<< HEAD
-      CodeUri: "./target/athena-msk-2025.22.1.jar"
-=======
       CodeUri: "./target/athena-msk-2025.31.1.jar"
->>>>>>> e261e2c1
       Description: "Enables Amazon Athena to communicate with MSK clusters"
       Runtime: java11
       Timeout: !Ref LambdaTimeout
