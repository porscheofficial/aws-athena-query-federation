
Transform: 'AWS::Serverless-2016-10-31'
Metadata:
  'AWS::ServerlessRepo::Application':
    Name: AthenaTPCDSConnector
    Description: 'This connector enables Amazon Athena to communicate with a randomly generated TPC-DS data source.'
    Author: 'default author'
    SpdxLicenseId: Apache-2.0
    LicenseUrl: LICENSE.txt
    ReadmeUrl: README.md
    Labels:
      - athena-federation
    HomePageUrl: 'https://github.com/awslabs/aws-athena-query-federation'
<<<<<<< HEAD
    SemanticVersion: 2025.14.1
=======
    SemanticVersion: 2025.22.1
>>>>>>> 5721a988
    SourceCodeUrl: 'https://github.com/awslabs/aws-athena-query-federation'
Parameters:
  AthenaCatalogName:
    Description: 'This is the name of the lambda function that will be created. This name must satisfy the pattern ^[a-z0-9-_]{1,64}$'
    Type: String
    AllowedPattern: ^[a-z0-9-_]{1,64}$
  SpillBucket:
    Description: 'The name of the bucket where this function can spill data.'
    Type: String
  SpillPrefix:
    Description: 'The prefix within SpillBucket where this function can spill data.'
    Type: String
    Default: athena-spill
  LambdaTimeout:
    Description: 'Maximum Lambda invocation runtime in seconds. (min 1 - 900 max)'
    Default: 900
    Type: Number
  LambdaMemory:
    Description: 'Lambda memory in MB (min 128 - 3008 max).'
    Default: 3008
    Type: Number
  DisableSpillEncryption:
    Description: "WARNING: If set to 'true' encryption for spilled data is disabled."
    Default: 'false'
    Type: String
  PermissionsBoundaryARN:
    Description: "(Optional) An IAM policy ARN to use as the PermissionsBoundary for the created Lambda function's execution role"
    Default: ''
    Type: String
Conditions:
  HasPermissionsBoundary: !Not [ !Equals [ !Ref PermissionsBoundaryARN, "" ] ]
Resources:
  ConnectorConfig:
    Type: 'AWS::Serverless::Function'
    Properties:
      Environment:
        Variables:
          disable_spill_encryption: !Ref DisableSpillEncryption
          spill_bucket: !Ref SpillBucket
          spill_prefix: !Ref SpillPrefix
      FunctionName: !Ref AthenaCatalogName
      Handler: "com.amazonaws.athena.connectors.tpcds.TPCDSCompositeHandler"
<<<<<<< HEAD
      CodeUri: "./target/athena-tpcds-2025.14.1.jar"
=======
      CodeUri: "./target/athena-tpcds-2025.22.1.jar"
>>>>>>> 5721a988
      Description: "This connector enables Amazon Athena to communicate with a randomly generated TPC-DS data source."
      Runtime: java11
      Timeout: !Ref LambdaTimeout
      MemorySize: !Ref LambdaMemory
      PermissionsBoundary: !If [ HasPermissionsBoundary, !Ref PermissionsBoundaryARN, !Ref "AWS::NoValue" ]
      Policies:
        - Statement:
            - Action:
                - athena:GetQueryExecution
              Effect: Allow
              Resource: '*'
          Version: '2012-10-17'
        #S3CrudPolicy allows our connector to spill large responses to S3. You can optionally replace this pre-made policy
        #with one that is more restrictive and can only 'put' but not read,delete, or overwrite files.
        - S3CrudPolicy:
            BucketName: !Ref SpillBucket<|MERGE_RESOLUTION|>--- conflicted
+++ resolved
@@ -11,11 +11,7 @@
     Labels:
       - athena-federation
     HomePageUrl: 'https://github.com/awslabs/aws-athena-query-federation'
-<<<<<<< HEAD
-    SemanticVersion: 2025.14.1
-=======
     SemanticVersion: 2025.22.1
->>>>>>> 5721a988
     SourceCodeUrl: 'https://github.com/awslabs/aws-athena-query-federation'
 Parameters:
   AthenaCatalogName:
@@ -58,11 +54,7 @@
           spill_prefix: !Ref SpillPrefix
       FunctionName: !Ref AthenaCatalogName
       Handler: "com.amazonaws.athena.connectors.tpcds.TPCDSCompositeHandler"
-<<<<<<< HEAD
-      CodeUri: "./target/athena-tpcds-2025.14.1.jar"
-=======
       CodeUri: "./target/athena-tpcds-2025.22.1.jar"
->>>>>>> 5721a988
       Description: "This connector enables Amazon Athena to communicate with a randomly generated TPC-DS data source."
       Runtime: java11
       Timeout: !Ref LambdaTimeout
