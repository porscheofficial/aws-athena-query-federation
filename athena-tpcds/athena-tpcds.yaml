Transform: 'AWS::Serverless-2016-10-31'
Metadata:
  'AWS::ServerlessRepo::Application':
    Name: AthenaTPCDSConnector
    Description: 'This connector enables Amazon Athena to communicate with a randomly generated TPC-DS data source.'
    Author: 'default author'
    SpdxLicenseId: Apache-2.0
    LicenseUrl: LICENSE.txt
    ReadmeUrl: README.md
    Labels:
      - athena-federation
    HomePageUrl: 'https://github.com/awslabs/aws-athena-query-federation'
    SemanticVersion: 2024.18.2
    SourceCodeUrl: 'https://github.com/awslabs/aws-athena-query-federation'
Parameters:
  LambdaFunctionName:
    Description: 'This is the name of the lambda function that will be created. This name must satisfy the pattern ^[a-z0-9-_]{1,64}$'
    Type: String
    AllowedPattern: ^[a-z0-9-_]{1,64}$
  SpillBucket:
    Description: 'The name of the bucket where this function can spill data.'
    Type: String
  SpillPrefix:
    Description: 'The prefix within SpillBucket where this function can spill data.'
    Type: String
    Default: athena-spill
  GlueConnection:
    Description: "(Optional) Name of glue connection storing connection details for Federated Data source."
    Type: String
    Default: ""
  LambdaTimeout:
    Description: 'Maximum Lambda invocation runtime in seconds. (min 1 - 900 max)'
    Default: 900
    Type: Number
  LambdaMemory:
    Description: 'Lambda memory in MB (min 128 - 3008 max).'
    Default: 3008
    Type: Number
  DisableSpillEncryption:
    Description: "WARNING: If set to 'true' encryption for spilled data is disabled."
    Default: 'false'
    Type: String
  PermissionsBoundaryArn:
    Description: "(Optional) An IAM policy ARN to use as the PermissionsBoundary for the created Lambda function's execution role"
    Default: ''
    Type: String
  KmsKeyId:
    Description: "(Optional) By default any data that is spilled to S3 is encrypted using AES-GCM and a randomly generated key. Setting a KMS Key ID allows your Lambda function to use KMS for key generation for a stronger source of encryption keys."
    Type: String
    Default: ""
  LambdaRoleArn:
    Description: "(Optional) A custom role to be used by the Connector lambda"
    Type: String
    Default: ""

Conditions:
  HasKmsKeyId: !Not [ !Equals [ !Ref KmsKeyId, "" ] ]
  NotHasLambdaRole: !Equals [ !Ref LambdaRoleArn, "" ]
  HasPermissionsBoundary: !Not [ !Equals [ !Ref PermissionsBoundaryArn, "" ] ]
  CreateKmsPolicy: !And [ !Condition HasKmsKeyId, !Condition NotHasLambdaRole ]
  HasGlueConnection: !Not [ !Equals [ !Ref GlueConnection, "" ] ]
  NotHasGlueConnectionAndHasKmsKeyId: !And
    - !Not [ !Condition HasGlueConnection ]
    - !Condition HasKmsKeyId

Resources:
  ConnectorConfig:
    Type: 'AWS::Serverless::Function'
    Properties:
      Environment:
        Variables:
          disable_spill_encryption: !If [ HasGlueConnection, !Ref "AWS::NoValue", !Ref DisableSpillEncryption ]
          spill_bucket: !If [ HasGlueConnection, !Ref "AWS::NoValue", !Ref SpillBucket ]
          spill_prefix: !If [ HasGlueConnection, !Ref "AWS::NoValue", !Ref SpillPrefix ]
          kms_key_id: !If [ NotHasGlueConnectionAndHasKmsKeyId, !Ref KmsKeyId, !Ref "AWS::NoValue" ]
          glue_connection: !If [ HasGlueConnection, !Ref GlueConnection, !Ref "AWS::NoValue" ]
      FunctionName: !Ref LambdaFunctionName
      Handler: "com.amazonaws.athena.connectors.tpcds.TPCDSCompositeHandler"
      CodeUri: "./target/athena-tpcds-2024.18.2.jar"
      Description: "This connector enables Amazon Athena to communicate with a randomly generated TPC-DS data source."
      Runtime: java11
      Timeout: !Ref LambdaTimeout
      MemorySize: !Ref LambdaMemory
      Role: !If [NotHasLambdaRole, !GetAtt FunctionRole.Arn, !Ref LambdaRoleArn]

  FunctionRole:
    Condition: NotHasLambdaRole
    Type: AWS::IAM::Role
    Properties:
      PermissionsBoundary: !If [ HasPermissionsBoundary, !Ref PermissionsBoundaryArn, !Ref "AWS::NoValue" ]
      ManagedPolicyArns:
        - "arn:aws:iam::aws:policy/service-role/AWSLambdaBasicExecutionRole"
      AssumeRolePolicyDocument:
        Version: 2012-10-17
        Statement:
          - Effect: Allow
            Principal:
              Service:
                - lambda.amazonaws.com
            Action:
              - "sts:AssumeRole"

  FunctionExecutionPolicy:
    Condition: NotHasLambdaRole
    Type: "AWS::IAM::Policy"
    Properties:
      Roles:
        - !Ref FunctionRole
      PolicyName: FunctionExecutionPolicy
      PolicyDocument:
        Version: 2012-10-17
        Statement:
          - Action:
              - athena:GetQueryExecution
              - s3:ListAllMyBuckets
            Effect: Allow
            Resource: '*'
          - Action:
              - s3:GetObject
              - s3:ListBucket
              - s3:GetBucketLocation
              - s3:GetObjectVersion
              - s3:PutObject
              - s3:PutObjectAcl
              - s3:GetLifecycleConfiguration
              - s3:PutLifecycleConfiguration
              - s3:DeleteObject
            Effect: Allow
            Resource:
              - Fn::Sub:
                  - arn:${AWS::Partition}:s3:::${bucketName}
                  - bucketName:
                      Ref: SpillBucket
              - Fn::Sub:
                  - arn:${AWS::Partition}:s3:::${bucketName}/*
                  - bucketName:
                      Ref: SpillBucket
          - !If
            - HasGlueConnection
            - Action:
<<<<<<< HEAD
                - glue:GetConnection
=======
                - athena:GetQueryExecution
>>>>>>> aa13dca2
              Effect: Allow
              Resource:
                - !Sub 'arn:${AWS::Partition}:glue:${AWS::Region}:${AWS::AccountId}:connection/${GlueConnection}'
                - !Sub 'arn:${AWS::Partition}:glue:${AWS::Region}:${AWS::AccountId}:catalog'
            - !Ref "AWS::NoValue"

  FunctionKmsPolicy:
    Condition: CreateKmsPolicy
    Type: "AWS::IAM::Policy"
    Properties:
      PolicyName: FunctionKmsPolicy
      PolicyDocument:
        Version: 2012-10-17
        Statement:
          - Effect: Allow
            Action:
              - kms:GenerateRandom
            Resource: '*'
          - Effect: Allow
            Action:
              - kms:GenerateDataKey
            Resource: !Sub "arn:aws:kms:${AWS::Region}:${AWS::AccountId}:key/${KmsKeyId}"
      Roles:
        - !Ref FunctionRole<|MERGE_RESOLUTION|>--- conflicted
+++ resolved
@@ -10,7 +10,7 @@
     Labels:
       - athena-federation
     HomePageUrl: 'https://github.com/awslabs/aws-athena-query-federation'
-    SemanticVersion: 2024.18.2
+    SemanticVersion: 2022.47.1
     SourceCodeUrl: 'https://github.com/awslabs/aws-athena-query-federation'
 Parameters:
   LambdaFunctionName:
@@ -76,7 +76,7 @@
           glue_connection: !If [ HasGlueConnection, !Ref GlueConnection, !Ref "AWS::NoValue" ]
       FunctionName: !Ref LambdaFunctionName
       Handler: "com.amazonaws.athena.connectors.tpcds.TPCDSCompositeHandler"
-      CodeUri: "./target/athena-tpcds-2024.18.2.jar"
+      CodeUri: "./target/athena-tpcds-2022.47.1.jar"
       Description: "This connector enables Amazon Athena to communicate with a randomly generated TPC-DS data source."
       Runtime: java11
       Timeout: !Ref LambdaTimeout
@@ -112,7 +112,7 @@
         Statement:
           - Action:
               - athena:GetQueryExecution
-              - s3:ListAllMyBuckets
+
             Effect: Allow
             Resource: '*'
           - Action:
@@ -138,11 +138,7 @@
           - !If
             - HasGlueConnection
             - Action:
-<<<<<<< HEAD
                 - glue:GetConnection
-=======
-                - athena:GetQueryExecution
->>>>>>> aa13dca2
               Effect: Allow
               Resource:
                 - !Sub 'arn:${AWS::Partition}:glue:${AWS::Region}:${AWS::AccountId}:connection/${GlueConnection}'
