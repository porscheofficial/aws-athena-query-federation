# Integration-Test Framework

The Integration-Test framework provides end-to-end testing capabilities, and is available
to all lambda connectors developed using the Athena Federation SDK.

## How It Works

In order to test the connectors end-to-end, several infrastructure resources need to be
provisioned and deployed (e.g. DB instance, Lambda function, etc...) The framework accomplishes
that by allowing AWS CloudFormation to manage the infrastructure resources. All an
integration-test writer needs to do is provide an implementation for a handful of functions,
and the Integration-Test framework will do the rest.

The framework provides the following benefits:
* Automatically provisions all infrastructure resources prior to testing, and de-provisions
them immediately after.
* Provides a set of public APIs that can be used to send queries via Athena using the lambda
connector.

## Writing Integration Tests

This section explains the steps necessary to create integration tests using the
Integration-Test framework. For actual code examples, see the DynamoDB connector
([DynamoDbIntegTest](https://github.com/awslabs/aws-athena-query-federation/blob/master/athena-dynamodb/src/test/java/com/amazonaws/athena/connectors/dynamodb/DynamoDbIntegTest.java)),
and the Redshift (JDBC) connector
([RedshiftIntegTest](https://github.com/awslabs/aws-athena-query-federation/blob/master/athena-jdbc/src/test/java/com/amazonaws/connectors/athena/jdbc/integ/RedshiftIntegTest.java)).

### Dependencies

Add the Integration-Test module (athena-federation-integ-test) as a `test` dependency in the specific connector's
**pom.xml** file, using the current version of the Athena Federation SDK (see below). The current version can be found
in most **pom.xml** files (e.g.
[athena-federation-sdk module - pom.xml](https://github.com/awslabs/aws-athena-query-federation/blob/master/athena-federation-sdk/pom.xml#L15-L16)).

```xml
        <dependency>
            <groupId>com.amazonaws</groupId>
            <artifactId>athena-federation-integ-test</artifactId>
<<<<<<< HEAD
            <version>Current version of the SDK (e.g. 2025.7.1)</version>
=======
            <version>Current version of the SDK (e.g. 2025.14.1)</version>
>>>>>>> c56d0446
            <scope>test</scope>
        </dependency>
```

### Naming Convention

All integration-test classes need to adhere to the naming convention `<class>IntegTest`
(e.g. `public class DynamoDbIntegTest`). The same goes for the integration-tests themselves.

### Writing Integration Tests

Import the `@Test` annotation from `org.testng.annotations` and extend the Integration-Test
class (`IntegrationTestBase`):

```java
import org.testng.annotations.Test;

public class MyConnectorIntegTest extends IntegrationTestBase
{
    @Test
    public void exampleIntegTest()
    {
        //...
    }
}
```

Provide implementation for the following 4 abstract methods in the test class:

```java
    /**
     * Must be overridden in the extending class to setup the DB table (i.e. insert rows into table, etc...)
     */
    protected abstract void setUpTableData();

    /**
     * Must be overridden in the extending class (can be a no-op) to create a connector-specific CloudFormation stack
     * resource (e.g. DB table) using AWS CDK.
     * @param stack The current CloudFormation stack.
     */
    protected abstract void setUpStackData(final Stack stack);

    /**
     * Must be overridden in the extending class (can be a no-op) to set the lambda function's environment variables
     * key-value pairs (e.g. "connection_string":"redshift://jdbc:redshift://..."). See individual connector for the
     * expected environment variables. This method is intended to supplement the test-config.json file environment_vars
     * attribute (see below) for cases where the environment variable cannot be hardcoded.
     */
    protected abstract void setConnectorEnvironmentVars(final Map<String, String> environmentVars);

    /**
     * Must be overridden in the extending class to get the lambda function's IAM access policy. The latter sets up
     * access to multiple connector-specific AWS services (e.g. DynamoDB, Elasticsearch etc...)
     * @return A policy document object.
     */
    protected abstract Optional<PolicyDocument> getConnectorAccessPolicy();
```

### Test Configuration

The Integration-Test framework uses several configurable attributes to set up the test resources (e.g. a spill bucket,
Athena work-group, etc...) Those attributes must be placed in the connectors' `test-config.json` JSON file available
in each connector's **etc** directory. The following is an example of a test configuration file used for the Redshift
integration tests:
```json
{
  "athena_work_group" : "FederationIntegrationTests",
  "secrets_manager_secret" : "redshift-integ1",
  "environment_vars" : {
    "spill_bucket" : "athena-results",
    "spill_prefix" : "athena-spill",
    "disable_spill_encryption" : "false",
    "spill_put_request_headers": ""
  },
  "vpc_configuration" : {
    "vpc_id": "vpc-569cdc2c",
    "security_group_id": "sg-2bc8117a",
    "subnet_ids": ["subnet-a3017a9d", "subnet-bb894ef6", "subnet-7b6f5f27", "subnet-d55361fb",
      "subnet-da5db3d4", "subnet-88d6e2ef"],
    "availability_zones": ["us-east-1a", "us-east-1b", "us-east-1c", "us-east-1d", "us-east-1e",
      "us-ease-1f"]
  },
  "user_settings" : {
    "redshift_db_name": "public",
    "redshift_db_port": "5439",
    "redshift_table_movies": "movies",
    "redshift_table_bday": "bday"
  }
}
```
General attributes needed for the tests' execution:
* **athena_work_group** - The Athena Workgroup used for running integration tests (default:
  `FederationIntegrationTests`).
* **secrets_manager_secret** - Secret name used to retrieve user credentials from SecretsManager.

Since secret credentials may be needed when creating resources specific to the tests' execution (e.g. DB cluster), the
Integration-Test framework provides the following public API allowing access to the SecretsManager secret credentials:
```java
    /**
     * Public accessor for the SecretsManager credentials obtained using the secrets_manager_secret attribute entered
     * in the config file.
     * @return Optional SecretsManager credentials object.
     */
    public Optional<SecretsManagerCredentials> getSecretCredentials()
    {
        return secretCredentials;
    }
```
To use the Athena Federated Query feature with AWS Secrets Manager, the VPC connected to your Lambda function should have [internet access](https://aws.amazon.com/premiumsupport/knowledge-center/internet-access-lambda-function/) or a [VPC endpoint](https://docs.aws.amazon.com/secretsmanager/latest/userguide/vpc-endpoint-overview.html#vpc-endpoint-create) to connect to Secrets Manager.

**Environment variables** - Parameters used by the connectors' internal logic:
* **spill_bucket** - The S3 bucket used for spilling excess data.
* **spill_prefix** - The prefix within the S3 spill bucket (default: `athena-spill`).
* **spill_put_request_headers** - (Optional) JSON encoded map of request headers and values for the s3 putObject request used for spilling. Example: `{"x-amz-server-side-encryption" : "AES256"}`. For more possible headers see: https://docs.aws.amazon.com/AmazonS3/latest/API/API_PutObject.html
* **disable_spill_encryption** - If set to `true` encryption for spilled data is disabled (default: `false`).

**VPC configuration** (Optional) - Parameters needed to configure resources within a VPC (e.g. DB cluster):
* **vpc_id** - The VPC Id (e.g. `"vpc_id": "vpc-xxx"`).
* **security_group_id** - The Security Group Id (e.g. `"security_group_id": "sg-xxx"`).
* **subnet_ids** - A list consisting of at least one Subnet Id (e.g. `"subnet_ids": ["subnet-xxx1", "subnet-xxx2"]`).
* **availability_zones** - A list consisting of at least one AZ (e.g. `"availability_zones": ["us-east-1a", "us-east-1b"]`).

The framework uses the aforementioned attributes to configure the connector. In order for the latter to be able to connect
to the data source, however, the same VPC configuration must be set when provisioning the DB instance. To that end, the
Integration-Test framework provides the following public API allowing access to the VPC attributes:
```java
    /**
     * Public accessor for the VPC attributes used in generating the lambda function.
     * @return Optional VPC attributes object.
     */
    public Optional<ConnectorVpcAttributes> getVpcAttributes()
```

**User settings**: (Optional)
User customizable Map that contains user-specific attributes (e.g. `"user_settings": {"redshift_table_movies": "movies"}`). Because the Map
is constructed from a JSON structure and returned as Map<String, Object>, it can contain different type of attributes
ranging from a single value, a list of values, to even a nested structure. the Integration-Test framework provides the
following public API allowing access to the `user_settings` attribute:
```java
    /**
     * Public accessor for the user_settings attribute (stored in the test-config.json file) that are customizable to
     * any user-specific purpose.
     * @return Optional Map(String, Object) containing all the user attributes as defined in the test configuration file,
     * or an empty Optional if the user_settings attribute does not exist in the file.
     */
    public Optional<Map> getUserSettings()
```

### Integration-Test Public APIs

The Integration-Test framework provides the following 5 public APIs that can be used to send DB
queries as part of the tests' execution:

```java
    /**
     * Gets the name of the lambda function generated by the Integration-Test framework.
     * @return The name of the lambda function.
     */
    public String getLambdaFunctionName()

    /**
     * Uses the listDatabases Athena API to list databases for the data source utilizing the lambda function.
     * @return a list of database names.
     */
    public List<String> listDatabases()

    /**
     * Uses the startQueryExecution Athena API to process a "show tables" query utilizing the lambda function.
     * @param databaseName The name of the database.
     * @return A list of database table names.
     * @throws RuntimeException The Query is cancelled or has failed.
     */
    public List<String> listTables(String databaseName)

    /**
     * Uses the startQueryExecution Athena API to process a "describe table" query utilizing the lambda function.
     * @param databaseName The name of the database.
     * @param tableName The name of the database table.
     * @return A Map of the table column names and their associated types.
     * @throws RuntimeException The Query is cancelled or has failed.
     */
    public Map<String, String> describeTable(String databaseName, String tableName)

    /**
     * Sends a DB query via Athena and returns the query results.
     * @param query - The query string to be processed by Athena.
     * @return The query results object containing the metadata and row information.
     * @throws RuntimeException The Query is cancelled or has failed.
     */
    public GetQueryResultsResult startQueryExecution(String query)
```

## Running Integration Tests

This section explains the steps necessary to run the integration tests for a connector
locally from the terminal.

### Environment Setup

The following commands should be sent after cloning the Federation GitHub repository for
the first time, and each time the connector's code changes:

1. From the **athena-federation-sdk** dir, run `mvn clean install` if you haven't done so already.
2. From the **athena-federation-integ-test** dir, run `mvn clean install` if you haven't done so already
   (**Note: failure to follow this step will result in compilation errors**).
3. From your connector's dir, run `mvn clean install`.
4. Export the IAM credentials for the AWS account used for testing purposes.
5. Package the connector (from the connector's directory):
`sam package --template-file <connector.yaml> --output-template-file packaged.yaml
--s3-bucket <s3-bucket> --region <region> --force-upload`

### Running Integration Tests

The following command will trigger the integration tests: `mvn failsafe:integration-test`

If run from the root directory, the command will execute the integration tests for all connectors.
Likewise, if run from a specific connector's directory, it will trigger the integration tests
for the specific connector.<|MERGE_RESOLUTION|>--- conflicted
+++ resolved
@@ -36,11 +36,7 @@
         <dependency>
             <groupId>com.amazonaws</groupId>
             <artifactId>athena-federation-integ-test</artifactId>
-<<<<<<< HEAD
-            <version>Current version of the SDK (e.g. 2025.7.1)</version>
-=======
             <version>Current version of the SDK (e.g. 2025.14.1)</version>
->>>>>>> c56d0446
             <scope>test</scope>
         </dependency>
 ```
