--- conflicted
+++ resolved
@@ -39,21 +39,12 @@
     done
 
 # Copy function code and runtime dependencies from Maven layout
-<<<<<<< HEAD
-COPY target/athena-oracle-2025.14.1.jar ${LAMBDA_TASK_ROOT}
-# Unpack the jar
-RUN jar xf athena-oracle-2025.14.1.jar
-
-# Clean up JAR
-RUN rm ${LAMBDA_TASK_ROOT}/athena-oracle-2025.14.1.jar
-=======
 COPY target/athena-oracle-2025.22.1.jar ${LAMBDA_TASK_ROOT}
 # Unpack the jar
 RUN jar xf athena-oracle-2025.22.1.jar
 
 # Clean up JAR
 RUN rm ${LAMBDA_TASK_ROOT}/athena-oracle-2025.22.1.jar
->>>>>>> 5721a988
 
 # Command can be overwritten by providing a different command in the template directly.
 # No need to specify here (already defined in .yaml file because legacy and connections use different)
