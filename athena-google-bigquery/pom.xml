--- conflicted
+++ resolved
@@ -3,38 +3,22 @@
     <parent>
         <artifactId>aws-athena-query-federation</artifactId>
         <groupId>com.amazonaws</groupId>
-<<<<<<< HEAD
-        <version>2025.7.1</version>
-    </parent>
-    <modelVersion>4.0.0</modelVersion>
-    <artifactId>athena-google-bigquery</artifactId>
-    <version>2025.7.1</version>
-=======
         <version>2025.14.1</version>
     </parent>
     <modelVersion>4.0.0</modelVersion>
     <artifactId>athena-google-bigquery</artifactId>
     <version>2025.14.1</version>
->>>>>>> c56d0446
     <dependencies>
         <dependency>
             <groupId>com.amazonaws</groupId>
             <artifactId>athena-federation-integ-test</artifactId>
-<<<<<<< HEAD
-            <version>2025.7.1</version>
-=======
             <version>2025.14.1</version>
->>>>>>> c56d0446
             <scope>test</scope>
         </dependency>
         <dependency>
             <groupId>com.amazonaws</groupId>
             <artifactId>athena-jdbc</artifactId>
-<<<<<<< HEAD
-            <version>2025.7.1</version>
-=======
             <version>2025.14.1</version>
->>>>>>> c56d0446
         </dependency>
         <dependency>
             <groupId>net.java.dev.jna</groupId>
