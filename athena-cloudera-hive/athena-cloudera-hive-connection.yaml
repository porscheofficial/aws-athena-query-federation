Transform: 'AWS::Serverless-2016-10-31'
Metadata:
  'AWS::ServerlessRepo::Application':
    Name: AthenaClouderaHiveConnectorWithGlueConnection
    Description: 'This connector enables Amazon Athena to communicate with your Cloudera Hive instance(s) using JDBC driver.'
    Author: 'default author'
    SpdxLicenseId: Apache-2.0
    LicenseUrl: LICENSE.txt
    ReadmeUrl: README.md
    Labels:
      - athena-federation
    HomePageUrl: 'https://github.com/awslabs/aws-athena-query-federation'
<<<<<<< HEAD
    SemanticVersion: 2025.7.1
=======
    SemanticVersion: 2025.14.1
>>>>>>> c56d0446
    SourceCodeUrl: 'https://github.com/awslabs/aws-athena-query-federation'
Parameters:
  LambdaFunctionName:
    Description: 'This is the name of the lambda function that will be created. This name must satisfy the pattern ^[a-z0-9-_]{1,64}$'
    Type: String
    AllowedPattern: ^[a-z0-9-_]{1,64}$
  SecretName:
    Description: 'Used to create resource-based authorization policy for "secretsmanager:GetSecretValue" action. E.g. All Athena JDBC Federation secret names can be prefixed with "AthenaJdbcFederation" and authorization policy will allow "arn:${AWS::Partition}:secretsmanager:${AWS::Region}:${AWS::AccountId}:secret:AthenaJdbcFederation*". Parameter value in this case should be "AthenaJdbcFederation". If you do not have a prefix, you can manually update the IAM policy to add allow any secret names.'
    Type: String
  SpillBucket:
    Description: 'The name of the bucket where this function can spill data.'
    Type: String
  GlueConnection:
    Description: "Name of glue connection storing connection details for Federated Data source."
    Type: String
  KmsKeyId:
    Description: "(Optional) By default any data that is spilled to S3 is encrypted using AES-GCM and a randomly generated key. Setting a KMS Key ID allows your Lambda function to use KMS for key generation for a stronger source of encryption keys."
    Type: String
    Default: ""
  LambdaRoleArn:
    Description: "(Optional) A custom role to be used by the Connector lambda"
    Type: String
    Default: ""
  SecurityGroupIds:
    Description: 'One or more SecurityGroup IDs corresponding to the SecurityGroup that should be applied to the Lambda function. (e.g. sg1,sg2,sg3)'
    Type: 'List<AWS::EC2::SecurityGroup::Id>'
  SubnetIds:
    Description: 'One or more Subnet IDs corresponding to the Subnet that the Lambda function can use to access you data source. (e.g. subnet1,subnet2)'
    Type: 'List<AWS::EC2::Subnet::Id>'
Conditions:
  NotHasLambdaRole: !Equals [ !Ref LambdaRoleArn, "" ]
  HasKmsKeyId: !Not [ !Equals [ !Ref KmsKeyId, "" ] ]
  CreateKmsPolicy: !And [!Condition NotHasLambdaRole, !Condition HasKmsKeyId]
  IsRegionBAH: !Equals [!Ref "AWS::Region", "me-south-1"]
  IsRegionHKG: !Equals [!Ref "AWS::Region", "ap-east-1"]
Resources:
  JdbcConnectorConfig:
    Type: 'AWS::Serverless::Function'
    Properties:
      Environment:
        Variables:
          glue_connection: !Ref GlueConnection
      FunctionName: !Ref LambdaFunctionName
      PackageType: "Image"
      ImageUri: !Sub
<<<<<<< HEAD
        - '${Account}.dkr.ecr.${AWS::Region}.amazonaws.com/athena-federation-repository-cloudera-hive:2025.7.1'
=======
        - '${Account}.dkr.ecr.${AWS::Region}.amazonaws.com/athena-federation-repository-cloudera-hive:2025.14.1'
>>>>>>> c56d0446
        - Account: !If [IsRegionBAH, 084828588479, !If [IsRegionHKG, 183295418215, 292517598671]]
      ImageConfig:
        Command: [ "com.amazonaws.athena.connectors.cloudera.HiveCompositeHandler" ]
      Description: "Enables Amazon Athena to communicate with Cloudera Hive using JDBC"
      Timeout: 900
      MemorySize: 3008
      Role: !If [NotHasLambdaRole, !GetAtt FunctionRole.Arn, !Ref LambdaRoleArn]
      VpcConfig:
        SecurityGroupIds: !Ref SecurityGroupIds
        SubnetIds: !Ref SubnetIds

  FunctionRole:
    Condition: NotHasLambdaRole
    Type: AWS::IAM::Role
    Properties:
      ManagedPolicyArns:
        - !Sub "arn:${AWS::Partition}:iam::aws:policy/service-role/AWSLambdaVPCAccessExecutionRole"
      AssumeRolePolicyDocument:
        Version: 2012-10-17
        Statement:
          - Effect: Allow
            Principal:
              Service:
                - lambda.amazonaws.com
            Action:
              - "sts:AssumeRole"

  FunctionExecutionPolicy:
    Condition: NotHasLambdaRole
    Type: "AWS::IAM::Policy"
    Properties:
      Roles:
        - !Ref FunctionRole
      PolicyName: FunctionExecutionPolicy
      PolicyDocument:
        Version: 2012-10-17
        Statement:
          - Action:
              - secretsmanager:GetSecretValue
            Effect: Allow
            Resource: !Sub 'arn:${AWS::Partition}:secretsmanager:${AWS::Region}:${AWS::AccountId}:secret:${SecretName}*'
          - Action:
              - logs:CreateLogGroup
            Effect: Allow
            Resource: !Sub 'arn:${AWS::Partition}:logs:${AWS::Region}:${AWS::AccountId}:*'
          - Action:
              - logs:CreateLogStream
              - logs:PutLogEvents
            Effect: Allow
            Resource: !Sub 'arn:${AWS::Partition}:logs:${AWS::Region}:${AWS::AccountId}:log-group:/aws/lambda/${LambdaFunctionName}:*'
          - Action:
              - athena:GetQueryExecution
            Effect: Allow
            Resource: '*'
          - Action:
              - ec2:CreateNetworkInterface
              - ec2:DeleteNetworkInterface
              - ec2:DescribeNetworkInterfaces
              - ec2:DetachNetworkInterface
            Effect: Allow
            Resource: '*'
          - Action:
              - s3:GetObject
              - s3:ListBucket
              - s3:GetBucketLocation
              - s3:GetObjectVersion
              - s3:PutObject
              - s3:PutObjectAcl
              - s3:GetLifecycleConfiguration
              - s3:PutLifecycleConfiguration
              - s3:DeleteObject
            Effect: Allow
            Resource:
              - Fn::Sub:
                  - arn:${AWS::Partition}:s3:::${bucketName}
                  - bucketName:
                      Ref: SpillBucket
              - Fn::Sub:
                  - arn:${AWS::Partition}:s3:::${bucketName}/*
                  - bucketName:
                      Ref: SpillBucket
          - Action:
              - glue:GetConnection
            Effect: Allow
            Resource:
              - !Sub 'arn:${AWS::Partition}:glue:${AWS::Region}:${AWS::AccountId}:connection/${GlueConnection}'
              - !Sub 'arn:${AWS::Partition}:glue:${AWS::Region}:${AWS::AccountId}:catalog'

  FunctionKmsPolicy:
    Condition: CreateKmsPolicy
    Type: "AWS::IAM::Policy"
    Properties:
      PolicyName: FunctionKmsPolicy
      PolicyDocument:
        Version: 2012-10-17
        Statement:
          - Effect: Allow
            Action:
              - kms:GenerateRandom
            Resource: '*'
          - Effect: Allow
            Action:
              - kms:GenerateDataKey
            Resource: !Sub "arn:${AWS::Partition}:kms:${AWS::Region}:${AWS::AccountId}:key/${KmsKeyId}"
      Roles:
        - !Ref FunctionRole<|MERGE_RESOLUTION|>--- conflicted
+++ resolved
@@ -10,11 +10,7 @@
     Labels:
       - athena-federation
     HomePageUrl: 'https://github.com/awslabs/aws-athena-query-federation'
-<<<<<<< HEAD
-    SemanticVersion: 2025.7.1
-=======
     SemanticVersion: 2025.14.1
->>>>>>> c56d0446
     SourceCodeUrl: 'https://github.com/awslabs/aws-athena-query-federation'
 Parameters:
   LambdaFunctionName:
@@ -60,11 +56,7 @@
       FunctionName: !Ref LambdaFunctionName
       PackageType: "Image"
       ImageUri: !Sub
-<<<<<<< HEAD
-        - '${Account}.dkr.ecr.${AWS::Region}.amazonaws.com/athena-federation-repository-cloudera-hive:2025.7.1'
-=======
         - '${Account}.dkr.ecr.${AWS::Region}.amazonaws.com/athena-federation-repository-cloudera-hive:2025.14.1'
->>>>>>> c56d0446
         - Account: !If [IsRegionBAH, 084828588479, !If [IsRegionHKG, 183295418215, 292517598671]]
       ImageConfig:
         Command: [ "com.amazonaws.athena.connectors.cloudera.HiveCompositeHandler" ]
