--- conflicted
+++ resolved
@@ -10,11 +10,7 @@
     Labels:
       - athena-federation
     HomePageUrl: 'https://github.com/awslabs/aws-athena-query-federation'
-<<<<<<< HEAD
-    SemanticVersion: 2025.14.1
-=======
     SemanticVersion: 2025.22.1
->>>>>>> 5721a988
     SourceCodeUrl: 'https://github.com/awslabs/aws-athena-query-federation'
 Parameters:
   LambdaFunctionName:
@@ -84,11 +80,7 @@
           kms_key_id: !If [HasKMSKeyId, !Ref KMSKeyId, !Ref "AWS::NoValue"]
       FunctionName: !Ref LambdaFunctionName
       Handler: "com.amazonaws.athena.connectors.redshift.RedshiftMuxCompositeHandler"
-<<<<<<< HEAD
-      CodeUri: "./target/athena-redshift-2025.14.1.jar"
-=======
       CodeUri: "./target/athena-redshift-2025.22.1.jar"
->>>>>>> 5721a988
       Description: "Enables Amazon Athena to communicate with Redshift using JDBC"
       Runtime: java11
       Timeout: !Ref LambdaTimeout
