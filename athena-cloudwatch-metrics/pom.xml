--- conflicted
+++ resolved
@@ -4,28 +4,16 @@
     <parent>
         <artifactId>aws-athena-query-federation</artifactId>
         <groupId>com.amazonaws</groupId>
-<<<<<<< HEAD
-        <version>2025.22.1</version>
-    </parent>
-    <modelVersion>4.0.0</modelVersion>
-    <artifactId>athena-cloudwatch-metrics</artifactId>
-    <version>2025.22.1</version>
-=======
         <version>2025.31.1</version>
     </parent>
     <modelVersion>4.0.0</modelVersion>
     <artifactId>athena-cloudwatch-metrics</artifactId>
     <version>2025.31.1</version>
->>>>>>> e261e2c1
     <dependencies>
         <dependency>
             <groupId>com.amazonaws</groupId>
             <artifactId>aws-athena-federation-sdk</artifactId>
-<<<<<<< HEAD
-            <version>2025.22.1</version>
-=======
             <version>2025.31.1</version>
->>>>>>> e261e2c1
             <classifier>withdep</classifier>
         </dependency>
         <dependency>
